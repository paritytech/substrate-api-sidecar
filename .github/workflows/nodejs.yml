# This workflow will do a clean install of node dependencies, build the source code and run tests across different versions of node
# For more information see: https://help.github.com/actions/language-and-framework-guides/using-nodejs-with-github-actions

name: CI

on:
  push:
    branches: [ master ]
  pull_request:
    branches: [ master ]

jobs:
  build:

    runs-on: ubuntu-latest

    strategy:
      matrix:
        node-version: [18.x]

    steps:
    - name: Install wasm-pack
      uses: jetli/wasm-pack-action@0d096b08b4e5a7de8c28de67e11e945404e9eefa # v0.4.0
      with:
        version: v0.10.0
    - uses: actions/checkout@v3
    - name: Use Node.js ${{ matrix.node-version }}
      uses: actions/setup-node@v3
      with:
        node-version: ${{ matrix.node-version }}
    - run: yarn
    - run: yarn build

  build-npm-release:
      # This test is to make sure sidecar can release a binary without any errors.
      # This script does not publish a release, but instead uses yarn to create a tarball and
      # install it locally. Once installed a binary is attached to sidecars node_modules, and that
      # binary is then tested against. For more in depth information reference the docs at
      # `../../scripts/README.md`.

    runs-on: ubuntu-latest

    strategy:
      matrix:
<<<<<<< HEAD
        node-version: [16.x]
=======
        node-version: [18.x]
>>>>>>> 05628dab

    steps:
    - uses: actions/checkout@v3
    - name: Use Node.js ${{ matrix.node-version }}
      uses: actions/setup-node@v3
      with:
        node-version: ${{ matrix.node-version }}
    - run: yarn
    - run: yarn test:test-release<|MERGE_RESOLUTION|>--- conflicted
+++ resolved
@@ -42,11 +42,7 @@
 
     strategy:
       matrix:
-<<<<<<< HEAD
-        node-version: [16.x]
-=======
         node-version: [18.x]
->>>>>>> 05628dab
 
     steps:
     - uses: actions/checkout@v3
