--- conflicted
+++ resolved
@@ -13,8 +13,6 @@
 
     - uses:                       actions/checkout@v2
 
-<<<<<<< HEAD
-=======
     - name: Workaround rootless build
     # temporary workaround for https://github.com/redhat-actions/buildah-build/issues/45
       run: |
@@ -22,7 +20,6 @@
         mkdir -vp ~/.config/containers
         printf "[storage.options]\nmount_program=\"/usr/bin/fuse-overlayfs\"" > ~/.config/containers/storage.conf
 
->>>>>>> 99a40a39
     - name:                       Build Image
       uses:                       redhat-actions/buildah-build@v2.2
       with:
