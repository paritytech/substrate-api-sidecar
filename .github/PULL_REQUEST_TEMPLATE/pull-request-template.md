--- conflicted
+++ resolved
@@ -17,25 +17,14 @@
     -   What does it do?
     -   What important points reviewers should know?
 
-<<<<<<< HEAD
 -   [ ] You labeled the PR appropriately with the labels listed in the sidebar.
 -   [ ] PR status, release notes, various implications/requirements.
 -   [ ] You asked any particular reviewers to review. If you aren't sure, start with GH suggestions.
 -   [ ] Your PR adheres to the style guide.
     -   In particular, mind the maximal line length of 100 (120 in exceptional circumstances).
-    -   `yarn lint` is run.
+    -   Run `yarn lint`.
     -   There is no commented code checked in unless necessary.
 -   [ ] You updated any documentation that may have changed.
-=======
--   [ ] You labeled the PR appropriately with the labels listed in the sidebar
--   [ ] PR status, release notes, various implications/requirements
--   [ ] You asked any particular reviewers to review. If you aren't sure, start with GH suggestions
--   [ ] Your PR adheres to the style guide
-    -   In particular, mind the maximal line length of 100 (120 in exceptional circumstances)
-    -   Run `yarn lint`.
-    -   There is no commented code checked in unless necessary
--   [ ] You updated any documentation that may have changed
->>>>>>> f631e6c5
 
 Refer to Substrates’s
 [contributing guide](https://github.com/paritytech/substrate/blob/master/docs/CONTRIBUTING.adoc) or
