{
  "compilerOptions": {
    "allowSyntheticDefaultImports": true,
    "baseUrl": ".",
    "forceConsistentCasingInFileNames": true,
    "module": "commonjs",
    "moduleResolution": "node",
    "noEmitOnError": false,
    "noErrorTruncation": true,
    "strict": true,
    "noImplicitAny": true,
    "noImplicitReturns": true,
    "noImplicitThis": true,
    "noUnusedLocals": true,
    "noUnusedParameters": true,
    "noFallthroughCasesInSwitch": true,
    "outDir": "build",
    "pretty": true,
    "resolveJsonModule": true,
    "sourceMap": true,
    "strictNullChecks": true,
    "suppressImplicitAnyIndexErrors": true,
    "target": "es2017"
  },
  "typeRoots": [
    "./node_modules/@types"
  ],
  "exclude": [
    "node_modules"
  ],
  "include": [
    "./src/**/*.ts",
    "./src/**/*.json",
    "./config/**/*.json",
    "./config/**/*.ts",
<<<<<<< HEAD

=======
>>>>>>> edc93dc4
  ]
}<|MERGE_RESOLUTION|>--- conflicted
+++ resolved
@@ -33,9 +33,6 @@
     "./src/**/*.json",
     "./config/**/*.json",
     "./config/**/*.ts",
-<<<<<<< HEAD
 
-=======
->>>>>>> edc93dc4
   ]
 }