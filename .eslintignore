**/build/*
<<<<<<< HEAD
calc-fee
/openapi
=======
calc
>>>>>>> 104dde81
<|MERGE_RESOLUTION|>--- conflicted
+++ resolved
@@ -1,7 +1,3 @@
 **/build/*
-<<<<<<< HEAD
-calc-fee
-/openapi
-=======
 calc
->>>>>>> 104dde81
+/openapi