{
  "name": "polkadot-rpc-proxy",
  "version": "0.8.0-rc1",
  "description": "",
  "main": "index.js",
  "scripts": {
    "preinstall": "wasm-pack build --target nodejs --scope polkadot calc-fee",
    "postinstall": "yarn upgrade @polkadot/calc-fee",
    "build": "tsc",
<<<<<<< HEAD
    "start": "tsc && node ./build/main.js",
    "lint": "tsc && eslint . --ext ts",
=======
    "start": "yarn run build && node ./build/main.js",
>>>>>>> 8edc4ae4
    "test": "echo \"Error: no test specified\" && exit 1"
  },
  "author": "",
  "license": "GPL-3.0-or-later",
  "dependencies": {
    "@polkadot/api": "^1.18.1",
    "@polkadot/calc-fee": "file:./calc-fee/pkg",
    "@polkadot/metadata": "^1.18.1",
    "@polkadot/rpc-provider": "^1.18.1",
    "@polkadot/types": "^1.18.1",
    "@types/body-parser": "^1.19.0",
    "@types/express": "^4.17.2",
    "body-parser": "^1.19.0",
    "express": "^4.17.1",
<<<<<<< HEAD
    "typescript": "^3.8.2"
  },
  "devDependencies": {
    "@amaurymartiny/config": "^1.3.0"
=======
    "typescript": "^3.9.5"
>>>>>>> 8edc4ae4
  }
}<|MERGE_RESOLUTION|>--- conflicted
+++ resolved
@@ -7,12 +7,8 @@
     "preinstall": "wasm-pack build --target nodejs --scope polkadot calc-fee",
     "postinstall": "yarn upgrade @polkadot/calc-fee",
     "build": "tsc",
-<<<<<<< HEAD
-    "start": "tsc && node ./build/main.js",
     "lint": "tsc && eslint . --ext ts",
-=======
     "start": "yarn run build && node ./build/main.js",
->>>>>>> 8edc4ae4
     "test": "echo \"Error: no test specified\" && exit 1"
   },
   "author": "",
@@ -27,13 +23,7 @@
     "@types/express": "^4.17.2",
     "body-parser": "^1.19.0",
     "express": "^4.17.1",
-<<<<<<< HEAD
-    "typescript": "^3.8.2"
-  },
-  "devDependencies": {
+    "typescript": "^3.9.5"
     "@amaurymartiny/config": "^1.3.0"
-=======
-    "typescript": "^3.9.5"
->>>>>>> 8edc4ae4
   }
 }