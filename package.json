--- conflicted
+++ resolved
@@ -15,10 +15,7 @@
     "@polkadot/metadata": "1.7.1",
     "@polkadot/rpc-provider": "1.7.1",
     "@polkadot/types": "1.7.1",
-<<<<<<< HEAD
     "@types/body-parser": "^1.19.0",
-=======
->>>>>>> 48d8852b
     "@types/express": "^4.17.2",
     "body-parser": "^1.19.0",
     "express": "^4.17.1",
