{
<<<<<<< HEAD
  "name": "substrate-api-sidecar",
  "version": "0.11.3",
=======
  "name": "polkadot-rpc-proxy",
  "version": "0.12.0",
>>>>>>> 50bf37cc
  "description": "",
  "main": "index.js",
  "scripts": {
    "preinstall": "./calc-fee/build.sh",
    "postinstall": "yarn upgrade @polkadot/calc-fee",
    "build": "tsc",
    "build:docker": "VERSION=`cat package.json | jq -r .version`; docker build -t substrate-api-sidecar:$VERSION .",
    "main": "node ./build/src/main.js",
    "lint": "tsc && eslint . --ext ts",
    "start": "yarn run build && yarn run main",
    "dev": "tsc-watch --onSuccess \"yarn run main\"",
    "test": "jest"
  },
  "author": "",
  "license": "GPL-3.0-or-later",
  "dependencies": {
    "@polkadot/api": "^1.26.0-beta.0",
    "@polkadot/calc-fee": "file:./calc-fee/pkg",
    "@polkadot/util-crypto": "^2.18.1",
    "body-parser": "^1.19.0",
    "confmgr": "^1.0.6",
    "express": "^4.17.1",
    "http-errors": "^1.8.0",
    "morgan": "^1.10.0"
  },
  "devDependencies": {
    "@types/body-parser": "^1.19.0",
    "@types/express": "^4.17.7",
    "@types/express-serve-static-core": "^4.17.8",
    "@types/http-errors": "^1.6.3",
    "@types/jest": "^26.0.4",
    "@types/morgan": "^1.9.1",
    "@typescript-eslint/eslint-plugin": "^3.6.0",
    "@typescript-eslint/parser": "^3.6.0",
    "eslint": "^7.4.0",
    "eslint-config-prettier": "^6.11.0",
    "eslint-plugin-prettier": "^3.1.4",
    "eslint-plugin-simple-import-sort": "^5.0.3",
    "jest": "^26.1.0",
    "prettier": "^2.0.5",
    "ts-jest": "^26.1.1",
    "tsc-watch": "^4.2.9",
    "typescript": "^3.9.6"
  }
}<|MERGE_RESOLUTION|>--- conflicted
+++ resolved
@@ -1,11 +1,6 @@
 {
-<<<<<<< HEAD
-  "name": "substrate-api-sidecar",
-  "version": "0.11.3",
-=======
   "name": "polkadot-rpc-proxy",
   "version": "0.12.0",
->>>>>>> 50bf37cc
   "description": "",
   "main": "index.js",
   "scripts": {
