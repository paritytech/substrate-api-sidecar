{
  "version": "12.4.3",
  "name": "@substrate/api-sidecar",
  "description": "REST service that makes it easy to interact with blockchain nodes built using Substrate's FRAME framework.",
  "homepage": "https://github.com/paritytech/substrate-api-sidecar#readme",
  "author": "Parity Technologies <admin@parity.io>",
  "license": "GPL-3.0-or-later",
  "publishConfig": {
    "access": "public",
    "registry": "https://registry.npmjs.org"
  },
  "bin": {
    "substrate-api-sidecar": "./build/src/main.js"
  },
  "repository": {
    "type": "git",
    "url": "git+https://github.com/paritytech/substrate-api-sidecar.git"
  },
  "engines": {
    "node": ">=14"
  },
  "bugs": {
    "url": "https://github.com/paritytech/substrate-api-sidecar/issues"
  },
  "scripts": {
    "build": "substrate-exec-rimraf build/ && substrate-exec-tsc && echo Build Finished",
    "build:calc": "bash ./calc/build.sh",
    "build:docker": "docker build -t substrate-api-sidecar .",
    "build:docs": "(cd docs && yarn && yarn build)",
    "main": "node ./build/src/main.js",
    "lint": "substrate-dev-run-lint --fix",
    "lint:ci": "substrate-dev-run-lint",
    "deploy": "yarn build && npm publish",
    "start": "yarn run main",
    "start:log-rpc": "yarn run build && NODE_ENV=test yarn run main ",
    "dev": "tsc-watch --onSuccess \"yarn run main\"",
    "test": "NODE_ENV=test substrate-exec-jest --detectOpenHandles",
    "test:watch": "NODE_ENV=test substrate-exec-jest --watch",
    "lint:e2e-tests": "cd e2e-tests && substrate-dev-run-lint",
    "build:e2e-tests": "substrate-exec-tsc --project e2e-tests/tsconfig.json",
    "test:e2e-tests": "yarn build:e2e-tests && node ./e2e-tests/build/index.js --config=./e2e-tests/jest.config.js",
    "test:init-e2e-tests": "yarn start:e2e-scripts --log-level=http",
    "test:init-e2e-tests:polkadot": "yarn test:init-e2e-tests --chain polkadot",
    "test:init-e2e-tests:kusama": "yarn test:init-e2e-tests --chain kusama",
    "test:init-e2e-tests:westend": "yarn test:init-e2e-tests --chain westend",
    "test:init-e2e-tests:statemine": "yarn test:init-e2e-tests --chain statemine",
    "test:init-e2e-tests:statemint": "yarn test:init-e2e-tests --chain statemint",
    "start:e2e-scripts": "yarn build:scripts && node scripts/build/runChainTests.js",
    "build:scripts": "substrate-exec-rimraf scripts/build/ && substrate-exec-tsc --project scripts/tsconfig.json",
    "lint:scripts": "cd scripts && substrate-dev-run-lint",
    "start:test-release": "yarn build:scripts && node scripts/build/runYarnPack.js",
    "test:test-release": "yarn start:test-release",
    "update-pjs-deps": "substrate-update-pjs-deps && yarn"
  },
  "dependencies": {
<<<<<<< HEAD
    "@polkadot/api": "^9.1.1",
    "@polkadot/api-contract": "^9.1.1",
    "@polkadot/util-crypto": "^10.1.3",
=======
    "@polkadot/api": "^9.2.3",
    "@polkadot/util-crypto": "^10.1.5",
>>>>>>> 4443924a
    "@substrate/calc": "^0.2.8",
    "argparse": "^2.0.1",
    "confmgr": "1.0.9",
    "express": "^4.18.1",
    "express-winston": "^4.2.0",
    "http-errors": "^2.0.0",
    "lru-cache": "^7.13.1",
    "rxjs": "^7.5.6",
    "winston": "^3.8.1"
  },
  "devDependencies": {
    "@substrate/dev": "^0.6.4",
    "@types/argparse": "2.0.10",
    "@types/express": "4.17.13",
    "@types/express-serve-static-core": "4.17.30",
    "@types/http-errors": "1.8.2",
    "@types/lru-cache": "^7.10.10",
    "@types/morgan": "1.9.3",
    "@types/triple-beam": "^1.3.2",
    "tsc-watch": "^4.6.2"
  },
  "resolutions": {
    "typescript": "4.7.4"
  },
  "keywords": [
    "substrate",
    "api",
    "sidecar",
    "polkadot",
    "kusama"
  ],
  "packageManager": "yarn@3.2.2"
}<|MERGE_RESOLUTION|>--- conflicted
+++ resolved
@@ -53,14 +53,9 @@
     "update-pjs-deps": "substrate-update-pjs-deps && yarn"
   },
   "dependencies": {
-<<<<<<< HEAD
-    "@polkadot/api": "^9.1.1",
-    "@polkadot/api-contract": "^9.1.1",
-    "@polkadot/util-crypto": "^10.1.3",
-=======
     "@polkadot/api": "^9.2.3",
+    "@polkadot/api-contract": "^9.2.4",
     "@polkadot/util-crypto": "^10.1.5",
->>>>>>> 4443924a
     "@substrate/calc": "^0.2.8",
     "argparse": "^2.0.1",
     "confmgr": "1.0.9",
