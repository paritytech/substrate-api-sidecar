{
  "name": "polkadot-rpc-proxy",
  "version": "0.4.0",
  "description": "",
  "main": "index.js",
  "scripts": {
    "preinstall": "wasm-pack build --target nodejs --scope polkadot calc-fee",
    "postinstall": "yarn upgrade @polkadot/calc-fee",
    "build": "tsc",
    "start": "yarn run build && node ./build/main.js",
    "test": "echo \"Error: no test specified\" && exit 1"
  },
  "author": "",
  "license": "GPL-3.0-or-later",
  "dependencies": {
<<<<<<< HEAD
    "@polkadot/api": "^1.16.1",
    "@polkadot/calc-fee": "file:./calc-fee/pkg",
    "@polkadot/metadata": "^1.16.1",
    "@polkadot/rpc-provider": "^1.16.1",
    "@polkadot/types": "^1.16.1",
=======
    "@polkadot/api": "^1.17.0-beta.5",
    "@polkadot/metadata": "^1.17.0-beta.5",
    "@polkadot/rpc-provider": "^1.17.0-beta.5",
    "@polkadot/types": "^1.17.0-beta.5",
>>>>>>> 583ed0f9
    "@types/body-parser": "^1.19.0",
    "@types/express": "^4.17.2",
    "bn.js": "^5.1.2",
    "body-parser": "^1.19.0",
    "express": "^4.17.1",
    "typescript": "^3.8.2"
  }
}<|MERGE_RESOLUTION|>--- conflicted
+++ resolved
@@ -13,18 +13,11 @@
   "author": "",
   "license": "GPL-3.0-or-later",
   "dependencies": {
-<<<<<<< HEAD
-    "@polkadot/api": "^1.16.1",
+    "@polkadot/api": "^1.17.0-beta.5",
     "@polkadot/calc-fee": "file:./calc-fee/pkg",
-    "@polkadot/metadata": "^1.16.1",
-    "@polkadot/rpc-provider": "^1.16.1",
-    "@polkadot/types": "^1.16.1",
-=======
-    "@polkadot/api": "^1.17.0-beta.5",
     "@polkadot/metadata": "^1.17.0-beta.5",
     "@polkadot/rpc-provider": "^1.17.0-beta.5",
     "@polkadot/types": "^1.17.0-beta.5",
->>>>>>> 583ed0f9
     "@types/body-parser": "^1.19.0",
     "@types/express": "^4.17.2",
     "bn.js": "^5.1.2",
