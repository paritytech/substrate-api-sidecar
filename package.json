{
  "version": "2.0.0",
  "name": "@substrate/api-sidecar",
  "description": "REST service that makes it easy to interact with blockchain nodes built using Substrate's FRAME framework.",
  "homepage": "https://github.com/paritytech/substrate-api-sidecar#readme",
  "author": "Parity Technologies <admin@parity.io>",
  "license": "GPL-3.0-or-later",
  "publishConfig": {
    "access": "public",
    "registry": "https://registry.npmjs.org"
  },
  "bin": {
    "substrate-api-sidecar": "./build/src/main.js"
  },
  "repository": {
    "type": "git",
    "url": "git+https://github.com/paritytech/substrate-api-sidecar.git"
  },
  "engines": {
    "node": ">=12.0.0"
  },
  "bugs": {
    "url": "https://github.com/paritytech/substrate-api-sidecar/issues"
  },
  "scripts": {
    "build": "rimraf build/ && tsc",
    "build:calc": "bash ./calc/build.sh",
    "build:docker": "docker build -t substrate-api-sidecar .",
    "build:docs": "(cd docs && yarn && yarn build)",
    "main": "node ./build/src/main.js",
    "main:inspect": "node --inspect ./build/src/main.js",
    "lint": "tsc && eslint . --ext ts",
    "deploy": "yarn build && standard-version",
    "start": "yarn run main",
    "start:log-rpc": "yarn run build && NODE_ENV=test yarn run main ",
    "dev": "tsc-watch --onSuccess \"yarn run main:inspect\"",
    "test": "jest --silent"
  },
  "dependencies": {
<<<<<<< HEAD
    "@polkadot/api": "^2.8.1",
    "@polkadot/apps-config": "^0.68.1",
=======
    "@polkadot/api": "^2.9.1",
>>>>>>> a8387dfb
    "@polkadot/util-crypto": "^4.2.1",
    "@substrate/calc": "^0.1.2",
    "confmgr": "^1.0.6",
    "express": "^4.17.1",
    "express-winston": "^4.0.5",
    "http-errors": "^1.8.0",
    "winston": "^3.3.3"
  },
  "devDependencies": {
    "@types/express": "^4.17.9",
    "@types/express-serve-static-core": "^4.17.14",
    "@types/http-errors": "^1.6.3",
    "@types/jest": "^26.0.16",
    "@types/morgan": "^1.9.2",
    "@types/triple-beam": "^1.3.2",
<<<<<<< HEAD
    "@typescript-eslint/eslint-plugin": "^4.8.2",
    "@typescript-eslint/parser": "^4.8.2",
=======
    "@typescript-eslint/eslint-plugin": "4.9.0",
    "@typescript-eslint/parser": "4.9.0",
>>>>>>> a8387dfb
    "eslint": "^7.14.0",
    "eslint-config-prettier": "^6.15.0",
    "eslint-plugin-prettier": "^3.1.4",
    "eslint-plugin-simple-import-sort": "^6.0.1",
    "jest": "^26.6.3",
<<<<<<< HEAD
    "prettier": "^2.2.0",
=======
    "prettier": "^2.2.1",
>>>>>>> a8387dfb
    "rimraf": "^3.0.2",
    "standard-version": "^9.0.0",
    "ts-jest": "^26.4.4",
    "tsc-watch": "^4.2.9",
    "typescript": "^4.1.2"
  },
  "resolutions": {
    "node-forge": ">=0.10.0",
    "node-fetch": ">=2.6.1",
    "prismjs": ">=1.21.1"
  },
  "keywords": [
    "substrate",
    "api",
    "sidecar",
    "polkadot",
    "kusama"
  ]
}<|MERGE_RESOLUTION|>--- conflicted
+++ resolved
@@ -37,12 +37,8 @@
     "test": "jest --silent"
   },
   "dependencies": {
-<<<<<<< HEAD
-    "@polkadot/api": "^2.8.1",
+    "@polkadot/api": "^2.9.1",
     "@polkadot/apps-config": "^0.68.1",
-=======
-    "@polkadot/api": "^2.9.1",
->>>>>>> a8387dfb
     "@polkadot/util-crypto": "^4.2.1",
     "@substrate/calc": "^0.1.2",
     "confmgr": "^1.0.6",
@@ -58,23 +54,14 @@
     "@types/jest": "^26.0.16",
     "@types/morgan": "^1.9.2",
     "@types/triple-beam": "^1.3.2",
-<<<<<<< HEAD
-    "@typescript-eslint/eslint-plugin": "^4.8.2",
-    "@typescript-eslint/parser": "^4.8.2",
-=======
     "@typescript-eslint/eslint-plugin": "4.9.0",
     "@typescript-eslint/parser": "4.9.0",
->>>>>>> a8387dfb
     "eslint": "^7.14.0",
     "eslint-config-prettier": "^6.15.0",
     "eslint-plugin-prettier": "^3.1.4",
     "eslint-plugin-simple-import-sort": "^6.0.1",
     "jest": "^26.6.3",
-<<<<<<< HEAD
-    "prettier": "^2.2.0",
-=======
     "prettier": "^2.2.1",
->>>>>>> a8387dfb
     "rimraf": "^3.0.2",
     "standard-version": "^9.0.0",
     "ts-jest": "^26.4.4",
