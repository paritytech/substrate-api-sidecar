--- conflicted
+++ resolved
@@ -1,9 +1,5 @@
 {
-<<<<<<< HEAD
-  "version": "4.0.2",
-=======
   "version": "4.0.8",
->>>>>>> 99a40a39
   "name": "@substrate/api-sidecar",
   "description": "REST service that makes it easy to interact with blockchain nodes built using Substrate's FRAME framework.",
   "homepage": "https://github.com/paritytech/substrate-api-sidecar#readme",
@@ -40,15 +36,9 @@
     "test": "jest --silent"
   },
   "dependencies": {
-<<<<<<< HEAD
-    "@polkadot/api": "latest",
-    "@polkadot/apps-config": "latest",
-    "@polkadot/util-crypto": "latest",
-=======
     "@polkadot/api": "^4.6.2",
     "@polkadot/apps-config": "^0.88.1",
     "@polkadot/util-crypto": "^6.2.1",
->>>>>>> 99a40a39
     "@substrate/calc": "^0.2.0",
     "confmgr": "^1.0.6",
     "express": "^4.17.1",
@@ -65,11 +55,7 @@
     "@types/triple-beam": "^1.3.2",
     "rimraf": "^3.0.2",
     "standard-version": "^9.2.0",
-<<<<<<< HEAD
-    "ts-jest": "^26.5.4",
-=======
     "ts-jest": "^26.5.5",
->>>>>>> 99a40a39
     "tsc-watch": "^4.2.9",
     "typescript": "4.2.4"
   },
