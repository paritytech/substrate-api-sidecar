--- conflicted
+++ resolved
@@ -17,15 +17,9 @@
   "author": "",
   "license": "GPL-3.0-or-later",
   "dependencies": {
-<<<<<<< HEAD
-    "@polkadot/api": "^1.25.0-beta.12",
-    "@polkadot/calc-fee": "file:./calc-fee/pkg",
-    "@polkadot/util-crypto": "^2.17.1",
-=======
     "@polkadot/api": "^1.26.0-beta.0",
     "@polkadot/calc-fee": "file:./calc-fee/pkg",
     "@polkadot/util-crypto": "^2.18.1",
->>>>>>> 9e544655
     "body-parser": "^1.19.0",
     "confmgr": "^1.0.6",
     "express": "^4.17.1",
