{
  "version": "12.4.3",
  "name": "@substrate/api-sidecar",
  "description": "REST service that makes it easy to interact with blockchain nodes built using Substrate's FRAME framework.",
  "homepage": "https://github.com/paritytech/substrate-api-sidecar#readme",
  "author": "Parity Technologies <admin@parity.io>",
  "license": "GPL-3.0-or-later",
  "publishConfig": {
    "access": "public",
    "registry": "https://registry.npmjs.org"
  },
  "bin": {
    "substrate-api-sidecar": "./build/src/main.js"
  },
  "repository": {
    "type": "git",
    "url": "git+https://github.com/paritytech/substrate-api-sidecar.git"
  },
  "engines": {
    "node": ">=14"
  },
  "bugs": {
    "url": "https://github.com/paritytech/substrate-api-sidecar/issues"
  },
  "scripts": {
    "build": "substrate-exec-rimraf build/ && substrate-exec-tsc && echo Build Finished",
    "build:calc": "bash ./calc/build.sh",
    "build:docker": "docker build -t substrate-api-sidecar .",
    "build:docs": "(cd docs && yarn && yarn build)",
    "main": "node ./build/src/main.js",
    "lint": "substrate-dev-run-lint --fix",
    "lint:ci": "substrate-dev-run-lint",
    "deploy": "yarn build && npm publish",
    "start": "yarn run main",
    "start:log-rpc": "yarn run build && NODE_ENV=test yarn run main ",
    "dev": "tsc-watch --onSuccess \"yarn run main\"",
    "test": "NODE_ENV=test substrate-exec-jest --detectOpenHandles",
    "test:watch": "NODE_ENV=test substrate-exec-jest --watch",
    "lint:e2e-tests": "cd e2e-tests && substrate-dev-run-lint",
    "build:e2e-tests": "substrate-exec-tsc --project e2e-tests/tsconfig.json",
    "test:e2e-tests": "yarn build:e2e-tests && node ./e2e-tests/build/index.js --config=./e2e-tests/jest.config.js",
    "test:init-e2e-tests": "yarn start:e2e-scripts --log-level=http",
    "test:init-e2e-tests:polkadot": "yarn test:init-e2e-tests --chain polkadot",
    "test:init-e2e-tests:kusama": "yarn test:init-e2e-tests --chain kusama",
    "test:init-e2e-tests:westend": "yarn test:init-e2e-tests --chain westend",
    "test:init-e2e-tests:statemine": "yarn test:init-e2e-tests --chain statemine",
    "test:init-e2e-tests:statemint": "yarn test:init-e2e-tests --chain statemint",
    "start:e2e-scripts": "yarn build:scripts && node scripts/build/runChainTests.js",
    "build:scripts": "substrate-exec-rimraf scripts/build/ && substrate-exec-tsc --project scripts/tsconfig.json",
    "lint:scripts": "cd scripts && substrate-dev-run-lint",
    "start:test-release": "yarn build:scripts && node scripts/build/runYarnPack.js",
    "test:test-release": "yarn start:test-release",
    "update-pjs-deps": "substrate-update-pjs-deps && yarn"
  },
  "dependencies": {
<<<<<<< HEAD
    "@polkadot/api": "^9.1.1",
    "@polkadot/util-crypto": "^10.1.3",
    "@substrate/calc": "^0.3.0",
=======
    "@polkadot/api": "^9.2.2",
    "@polkadot/util-crypto": "^10.1.4",
    "@substrate/calc": "^0.2.8",
>>>>>>> d12b2f7e
    "argparse": "^2.0.1",
    "confmgr": "1.0.9",
    "express": "^4.18.1",
    "express-winston": "^4.2.0",
    "http-errors": "^2.0.0",
    "lru-cache": "^7.13.1",
    "rxjs": "^7.5.6",
    "winston": "^3.8.1"
  },
  "devDependencies": {
    "@substrate/dev": "^0.6.3",
    "@types/argparse": "2.0.10",
    "@types/express": "4.17.13",
    "@types/express-serve-static-core": "4.17.30",
    "@types/http-errors": "1.8.2",
    "@types/lru-cache": "^7.10.10",
    "@types/morgan": "1.9.3",
    "@types/triple-beam": "^1.3.2",
    "tsc-watch": "^4.6.2"
  },
  "resolutions": {
    "typescript": "4.7.4"
  },
  "keywords": [
    "substrate",
    "api",
    "sidecar",
    "polkadot",
    "kusama"
  ],
  "packageManager": "yarn@3.2.2"
}<|MERGE_RESOLUTION|>--- conflicted
+++ resolved
@@ -53,15 +53,9 @@
     "update-pjs-deps": "substrate-update-pjs-deps && yarn"
   },
   "dependencies": {
-<<<<<<< HEAD
-    "@polkadot/api": "^9.1.1",
-    "@polkadot/util-crypto": "^10.1.3",
-    "@substrate/calc": "^0.3.0",
-=======
     "@polkadot/api": "^9.2.2",
     "@polkadot/util-crypto": "^10.1.4",
-    "@substrate/calc": "^0.2.8",
->>>>>>> d12b2f7e
+    "@substrate/calc": "^0.3.0",
     "argparse": "^2.0.1",
     "confmgr": "1.0.9",
     "express": "^4.18.1",
