{
  "version": "14.1.0",
  "name": "@substrate/api-sidecar",
  "description": "REST service that makes it easy to interact with blockchain nodes built using Substrate's FRAME framework.",
  "homepage": "https://github.com/paritytech/substrate-api-sidecar#readme",
  "author": "Parity Technologies <admin@parity.io>",
  "license": "GPL-3.0-or-later",
  "publishConfig": {
    "access": "public",
    "registry": "https://registry.npmjs.org"
  },
  "bin": {
    "substrate-api-sidecar": "./build/src/main.js"
  },
  "repository": {
    "type": "git",
    "url": "git+https://github.com/paritytech/substrate-api-sidecar.git"
  },
  "engines": {
    "node": ">=14"
  },
  "bugs": {
    "url": "https://github.com/paritytech/substrate-api-sidecar/issues"
  },
  "scripts": {
    "build": "substrate-exec-rimraf build/ && substrate-exec-tsc && echo Build Finished",
    "build:calc": "bash ./calc/build.sh",
    "build:docker": "docker build -t substrate-api-sidecar .",
    "build:docs": "(cd docs && yarn && yarn build)",
    "main": "node ./build/src/main.js",
    "lint": "substrate-dev-run-lint --fix",
    "lint:ci": "substrate-dev-run-lint",
    "deploy": "yarn build && npm publish",
    "start": "yarn run main",
    "start:log-rpc": "yarn run build && NODE_ENV=test yarn run main ",
    "dev": "tsc-watch --onSuccess \"yarn run main\"",
    "test": "NODE_ENV=test substrate-exec-jest --detectOpenHandles",
    "test:watch": "NODE_ENV=test substrate-exec-jest --watch",
    "lint:e2e-tests": "cd e2e-tests && substrate-dev-run-lint",
    "build:e2e-tests": "substrate-exec-tsc --project e2e-tests/tsconfig.json",
    "test:e2e-tests": "yarn build:e2e-tests && node ./e2e-tests/build/index.js --config=./e2e-tests/jest.config.js",
    "test:init-e2e-tests": "yarn start:e2e-scripts --log-level=http",
    "test:init-e2e-tests:polkadot": "yarn test:init-e2e-tests --chain polkadot",
    "test:init-e2e-tests:kusama": "yarn test:init-e2e-tests --chain kusama",
    "test:init-e2e-tests:westend": "yarn test:init-e2e-tests --chain westend",
    "test:init-e2e-tests:statemine": "yarn test:init-e2e-tests --chain statemine",
    "test:init-e2e-tests:statemint": "yarn test:init-e2e-tests --chain statemint",
    "start:e2e-scripts": "yarn build:scripts && node scripts/build/runChainTests.js",
    "build:scripts": "substrate-exec-rimraf scripts/build/ && substrate-exec-tsc --project scripts/tsconfig.json",
    "lint:scripts": "cd scripts && substrate-dev-run-lint",
    "start:test-release": "yarn build:scripts && node scripts/build/runYarnPack.js",
    "test:test-release": "yarn start:test-release",
    "update-pjs-deps": "substrate-update-pjs-deps && yarn"
  },
  "dependencies": {
<<<<<<< HEAD
    "@polkadot/api": "^9.7.1",
=======
    "@polkadot/api": "^9.6.2",
>>>>>>> e687e79a
    "@polkadot/util-crypto": "^10.1.11",
    "@substrate/calc": "^0.3.0",
    "argparse": "^2.0.1",
    "confmgr": "1.0.9",
    "express": "^4.18.1",
    "express-winston": "^4.2.0",
    "http-errors": "^2.0.0",
    "lru-cache": "^7.13.1",
    "rxjs": "^7.5.6",
    "winston": "^3.8.1"
  },
  "devDependencies": {
    "@substrate/dev": "^0.6.4",
    "@types/argparse": "2.0.10",
    "@types/express": "4.17.14",
    "@types/express-serve-static-core": "4.17.31",
    "@types/http-errors": "1.8.2",
    "@types/lru-cache": "^7.10.10",
    "@types/morgan": "1.9.3",
    "@types/triple-beam": "^1.3.2",
    "tsc-watch": "^4.6.2"
  },
  "resolutions": {
    "typescript": "4.7.4"
  },
  "keywords": [
    "substrate",
    "api",
    "sidecar",
    "polkadot",
    "kusama"
  ],
  "packageManager": "yarn@3.2.4"
}<|MERGE_RESOLUTION|>--- conflicted
+++ resolved
@@ -53,11 +53,7 @@
     "update-pjs-deps": "substrate-update-pjs-deps && yarn"
   },
   "dependencies": {
-<<<<<<< HEAD
     "@polkadot/api": "^9.7.1",
-=======
-    "@polkadot/api": "^9.6.2",
->>>>>>> e687e79a
     "@polkadot/util-crypto": "^10.1.11",
     "@substrate/calc": "^0.3.0",
     "argparse": "^2.0.1",
