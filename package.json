--- conflicted
+++ resolved
@@ -53,14 +53,9 @@
     "update-pjs-deps": "substrate-update-pjs-deps && yarn"
   },
   "dependencies": {
-<<<<<<< HEAD
-    "@polkadot/api": "^9.7.1",
-    "@polkadot/api-contract": "^9.8.2",
-    "@polkadot/util-crypto": "^10.1.11",
-=======
     "@polkadot/api": "^9.9.1",
+    "@polkadot/api-contract": "^9.9.1",
     "@polkadot/util-crypto": "^10.1.13",
->>>>>>> 71456c4d
     "@substrate/calc": "^0.3.0",
     "argparse": "^2.0.1",
     "confmgr": "1.0.9",
