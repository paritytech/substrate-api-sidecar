{
  "version": "13.1.0",
  "name": "@substrate/api-sidecar",
  "description": "REST service that makes it easy to interact with blockchain nodes built using Substrate's FRAME framework.",
  "homepage": "https://github.com/paritytech/substrate-api-sidecar#readme",
  "author": "Parity Technologies <admin@parity.io>",
  "license": "GPL-3.0-or-later",
  "publishConfig": {
    "access": "public",
    "registry": "https://registry.npmjs.org"
  },
  "bin": {
    "substrate-api-sidecar": "./build/src/main.js"
  },
  "repository": {
    "type": "git",
    "url": "git+https://github.com/paritytech/substrate-api-sidecar.git"
  },
  "engines": {
    "node": ">=14"
  },
  "bugs": {
    "url": "https://github.com/paritytech/substrate-api-sidecar/issues"
  },
  "scripts": {
    "build": "substrate-exec-rimraf build/ && substrate-exec-tsc && echo Build Finished",
    "build:calc": "bash ./calc/build.sh",
    "build:docker": "docker build -t substrate-api-sidecar .",
    "build:docs": "(cd docs && yarn && yarn build)",
    "main": "node ./build/src/main.js",
    "lint": "substrate-dev-run-lint --fix",
    "lint:ci": "substrate-dev-run-lint",
    "deploy": "yarn build && npm publish",
    "start": "yarn run main",
    "start:log-rpc": "yarn run build && NODE_ENV=test yarn run main ",
    "dev": "tsc-watch --onSuccess \"yarn run main\"",
    "test": "NODE_ENV=test substrate-exec-jest --detectOpenHandles",
    "test:watch": "NODE_ENV=test substrate-exec-jest --watch",
    "lint:e2e-tests": "cd e2e-tests && substrate-dev-run-lint",
    "build:e2e-tests": "substrate-exec-tsc --project e2e-tests/tsconfig.json",
    "test:e2e-tests": "yarn build:e2e-tests && node ./e2e-tests/build/index.js --config=./e2e-tests/jest.config.js",
    "test:init-e2e-tests": "yarn start:e2e-scripts --log-level=http",
    "test:init-e2e-tests:polkadot": "yarn test:init-e2e-tests --chain polkadot",
    "test:init-e2e-tests:kusama": "yarn test:init-e2e-tests --chain kusama",
    "test:init-e2e-tests:westend": "yarn test:init-e2e-tests --chain westend",
    "test:init-e2e-tests:statemine": "yarn test:init-e2e-tests --chain statemine",
    "test:init-e2e-tests:statemint": "yarn test:init-e2e-tests --chain statemint",
    "start:e2e-scripts": "yarn build:scripts && node scripts/build/runChainTests.js",
    "build:scripts": "substrate-exec-rimraf scripts/build/ && substrate-exec-tsc --project scripts/tsconfig.json",
    "lint:scripts": "cd scripts && substrate-dev-run-lint",
    "start:test-release": "yarn build:scripts && node scripts/build/runYarnPack.js",
    "test:test-release": "yarn start:test-release",
    "update-pjs-deps": "substrate-update-pjs-deps && yarn"
  },
  "dependencies": {
<<<<<<< HEAD
    "@polkadot/api": "^9.2.3",
    "@polkadot/api-contract": "^9.2.3",
    "@polkadot/util-crypto": "^10.1.5",
    "@substrate/calc": "^0.2.8",
=======
    "@polkadot/api": "^9.4.2",
    "@polkadot/util-crypto": "^10.1.9",
    "@substrate/calc": "^0.3.0",
>>>>>>> a00a6b06
    "argparse": "^2.0.1",
    "confmgr": "1.0.9",
    "express": "^4.18.1",
    "express-winston": "^4.2.0",
    "http-errors": "^2.0.0",
    "lru-cache": "^7.13.1",
    "rxjs": "^7.5.6",
    "winston": "^3.8.1"
  },
  "devDependencies": {
    "@substrate/dev": "^0.6.4",
    "@types/argparse": "2.0.10",
    "@types/express": "4.17.13",
    "@types/express-serve-static-core": "4.17.30",
    "@types/http-errors": "1.8.2",
    "@types/lru-cache": "^7.10.10",
    "@types/morgan": "1.9.3",
    "@types/triple-beam": "^1.3.2",
    "tsc-watch": "^4.6.2"
  },
  "resolutions": {
    "typescript": "4.7.4"
  },
  "keywords": [
    "substrate",
    "api",
    "sidecar",
    "polkadot",
    "kusama"
  ],
  "packageManager": "yarn@3.2.3"
}<|MERGE_RESOLUTION|>--- conflicted
+++ resolved
@@ -53,16 +53,10 @@
     "update-pjs-deps": "substrate-update-pjs-deps && yarn"
   },
   "dependencies": {
-<<<<<<< HEAD
-    "@polkadot/api": "^9.2.3",
-    "@polkadot/api-contract": "^9.2.3",
-    "@polkadot/util-crypto": "^10.1.5",
-    "@substrate/calc": "^0.2.8",
-=======
     "@polkadot/api": "^9.4.2",
+    "@polkadot/api-contract": "^9.4.2",
     "@polkadot/util-crypto": "^10.1.9",
     "@substrate/calc": "^0.3.0",
->>>>>>> a00a6b06
     "argparse": "^2.0.1",
     "confmgr": "1.0.9",
     "express": "^4.18.1",
