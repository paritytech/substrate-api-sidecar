{
  "version": "14.1.1",
  "name": "@substrate/api-sidecar",
  "description": "REST service that makes it easy to interact with blockchain nodes built using Substrate's FRAME framework.",
  "homepage": "https://github.com/paritytech/substrate-api-sidecar#readme",
  "author": "Parity Technologies <admin@parity.io>",
  "license": "GPL-3.0-or-later",
  "publishConfig": {
    "access": "public",
    "registry": "https://registry.npmjs.org"
  },
  "bin": {
    "substrate-api-sidecar": "./build/src/main.js"
  },
  "repository": {
    "type": "git",
    "url": "git+https://github.com/paritytech/substrate-api-sidecar.git"
  },
  "engines": {
    "node": ">=14"
  },
  "bugs": {
    "url": "https://github.com/paritytech/substrate-api-sidecar/issues"
  },
  "scripts": {
    "build": "substrate-exec-rimraf build/ && substrate-exec-tsc && echo Build Finished",
    "build:calc": "bash ./calc/build.sh",
    "build:docker": "docker build -t substrate-api-sidecar .",
    "build:docs": "(cd docs && yarn && yarn build)",
    "main": "node ./build/src/main.js",
    "lint": "substrate-dev-run-lint --fix",
    "lint:ci": "substrate-dev-run-lint",
    "deploy": "yarn build && npm publish",
    "start": "yarn run main",
    "start:log-rpc": "yarn run build && NODE_ENV=test yarn run main ",
    "dev": "tsc-watch --onSuccess \"yarn run main\"",
    "test": "NODE_ENV=test substrate-exec-jest --detectOpenHandles",
    "test:watch": "NODE_ENV=test substrate-exec-jest --watch",
    "lint:e2e-tests": "cd e2e-tests && substrate-dev-run-lint",
    "build:e2e-tests": "substrate-exec-tsc --project e2e-tests/tsconfig.json",
    "test:e2e-tests": "yarn build:e2e-tests && node ./e2e-tests/build/index.js --config=./e2e-tests/jest.config.js",
    "test:init-e2e-tests": "yarn start:e2e-scripts --log-level=http",
    "test:init-e2e-tests:polkadot": "yarn test:init-e2e-tests --chain polkadot",
    "test:init-e2e-tests:kusama": "yarn test:init-e2e-tests --chain kusama",
    "test:init-e2e-tests:westend": "yarn test:init-e2e-tests --chain westend",
    "test:init-e2e-tests:statemine": "yarn test:init-e2e-tests --chain statemine",
    "test:init-e2e-tests:statemint": "yarn test:init-e2e-tests --chain statemint",
    "start:e2e-scripts": "yarn build:scripts && node scripts/build/runChainTests.js",
    "build:scripts": "substrate-exec-rimraf scripts/build/ && substrate-exec-tsc --project scripts/tsconfig.json",
    "lint:scripts": "cd scripts && substrate-dev-run-lint",
    "start:test-release": "yarn build:scripts && node scripts/build/runYarnPack.js",
    "test:test-release": "yarn start:test-release",
    "update-pjs-deps": "substrate-update-pjs-deps && yarn"
  },
  "dependencies": {
<<<<<<< HEAD
    "@polkadot/api": "^9.5.2",
    "@polkadot/api-contract": "^9.5.2",
=======
    "@polkadot/api": "^9.7.1",
>>>>>>> ec5c86b7
    "@polkadot/util-crypto": "^10.1.11",
    "@substrate/calc": "^0.3.0",
    "argparse": "^2.0.1",
    "confmgr": "1.0.9",
    "express": "^4.18.1",
    "express-winston": "^4.2.0",
    "http-errors": "^2.0.0",
    "lru-cache": "^7.13.1",
    "rxjs": "^7.5.6",
    "winston": "^3.8.1"
  },
  "devDependencies": {
    "@substrate/dev": "^0.6.4",
    "@types/argparse": "2.0.10",
    "@types/express": "4.17.14",
    "@types/express-serve-static-core": "4.17.31",
    "@types/http-errors": "1.8.2",
    "@types/lru-cache": "^7.10.10",
    "@types/morgan": "1.9.3",
    "@types/triple-beam": "^1.3.2",
    "tsc-watch": "^4.6.2"
  },
  "resolutions": {
    "typescript": "4.7.4"
  },
  "keywords": [
    "substrate",
    "api",
    "sidecar",
    "polkadot",
    "kusama"
  ],
  "packageManager": "yarn@3.2.4"
}<|MERGE_RESOLUTION|>--- conflicted
+++ resolved
@@ -53,12 +53,8 @@
     "update-pjs-deps": "substrate-update-pjs-deps && yarn"
   },
   "dependencies": {
-<<<<<<< HEAD
-    "@polkadot/api": "^9.5.2",
-    "@polkadot/api-contract": "^9.5.2",
-=======
     "@polkadot/api": "^9.7.1",
->>>>>>> ec5c86b7
+    "@polkadot/api-contract": "^9.8.2",
     "@polkadot/util-crypto": "^10.1.11",
     "@substrate/calc": "^0.3.0",
     "argparse": "^2.0.1",
