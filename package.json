--- conflicted
+++ resolved
@@ -18,13 +18,8 @@
   "author": "",
   "license": "GPL-3.0-or-later",
   "dependencies": {
-<<<<<<< HEAD
-    "@polkadot/api": "^1.30.0-beta.6",
-    "@polkadot/calc-fee": "file:./calc-fee/pkg",
-=======
-    "@polkadot/api": "^1.29.1",
->>>>>>> d8a5e9ca
-    "@polkadot/util-crypto": "^3.2.1",
+    "@polkadot/api": "^1.30.1",
+    "@polkadot/util-crypto": "^3.3.1",
     "@substrate/calc": "file:./calc/pkg",
     "body-parser": "^1.19.0",
     "confmgr": "^1.0.6",
@@ -39,16 +34,16 @@
     "@types/http-errors": "^1.6.3",
     "@types/jest": "^26.0.10",
     "@types/morgan": "^1.9.1",
-    "@typescript-eslint/eslint-plugin": "^3.9.1",
-    "@typescript-eslint/parser": "^3.9.1",
+    "@typescript-eslint/eslint-plugin": "^3.10.0",
+    "@typescript-eslint/parser": "^3.10.0",
     "eslint": "^7.7.0",
     "eslint-config-prettier": "^6.11.0",
     "eslint-plugin-prettier": "^3.1.4",
     "eslint-plugin-simple-import-sort": "^5.0.3",
     "jest": "^26.4.2",
-    "prettier": "^2.0.5",
+    "prettier": "^2.1.0",
     "ts-jest": "^26.2.0",
     "tsc-watch": "^4.2.9",
-    "typescript": "^3.9.7"
+    "typescript": "^4.0.2"
   }
 }