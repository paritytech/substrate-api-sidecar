--- conflicted
+++ resolved
@@ -53,14 +53,8 @@
     "update-pjs-deps": "substrate-update-pjs-deps && yarn"
   },
   "dependencies": {
-<<<<<<< HEAD
-    "@polkadot/api": "^8.11.2",
-    "@polkadot/api-contract": "^8.11.2",
-    "@polkadot/util-crypto": "^9.7.2",
-=======
     "@polkadot/api": "^9.1.1",
     "@polkadot/util-crypto": "^10.1.3",
->>>>>>> 69716c1b
     "@substrate/calc": "^0.2.8",
     "argparse": "^2.0.1",
     "confmgr": "1.0.9",
