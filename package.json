--- conflicted
+++ resolved
@@ -50,15 +50,9 @@
     "test:test-release": "yarn build:scripts && node scripts/build/runYarnPack.js"
   },
   "dependencies": {
-<<<<<<< HEAD
-    "@polkadot/api": "^10.7.2",
-    "@polkadot/api-contract": "^10.7.2",
-    "@polkadot/util-crypto": "^12.2.1",
-=======
     "@polkadot/api": "^10.9.1",
     "@polkadot/api-contract": "^10.9.1",
-    "@polkadot/util-crypto": "^12.3.2",
->>>>>>> f486aa94
+    "@polkadot/util-crypto": "^12.5.1",
     "@substrate/calc": "^0.3.1",
     "argparse": "^2.0.1",
     "confmgr": "^1.0.10",
