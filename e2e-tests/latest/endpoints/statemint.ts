// Copyright 2017-2022 Parity Technologies (UK) Ltd.
// This file is part of Substrate API Sidecar.
//
// Substrate API Sidecar is free software: you can redistribute it and/or modify
// it under the terms of the GNU General Public License as published by
// the Free Software Foundation, either version 3 of the License, or
// (at your option) any later version.
//
// This program is distributed in the hope that it will be useful,
// but WITHOUT ANY WARRANTY; without even the implied warranty of
// MERCHANTABILITY or FITNESS FOR A PARTICULAR PURPOSE.  See the
// GNU General Public License for more details.
//
// You should have received a copy of the GNU General Public License
// along with this program.  If not, see <http://www.gnu.org/licenses/>.

export const statemint = {
	'/accounts/{accountId}/asset-balances': {
		path: '/accounts/1ULZhwpUPLLg5VRYiq6rBHY8XaShAmBW7kqGBfvHBqrgBcN/asset-balances',
		queryParams: ['at={blockId}', 'assets[]=100&assets[]=123'],
	},
	'/accounts/{accountId}/asset-approvals': {
		path: '/accounts/13zCwRqhAj4D33czsm1G82EgHBNq58CCcWRsbwABaby64p1A/asset-approvals?at={blockId}&assetId=1984&delegate=12jU3Wn96uJgfiAe7Zk9s1vKWDz8SBNnqQ8t7s8kj1hDxMMc',
		queryParams: [],
	},
	'/pallets/assets/{assetId}/asset-info': {
		path: '/pallets/assets/123/asset-info',
		queryParams: ['at={blockId}'],
	},
<<<<<<< HEAD
	'/pallets/{palletId}/dispatchables': {
		path: '/pallets/assets/dispatchables',
		queryParams: ['at={blockId}'],
	},
	'/pallets/{palletId}/dispatchables/{dispatchableItemId}': {
		path: '/pallets/assets/dispatchables/create',
=======
	'/pallets/{palletId}/consts': {
		path: '/pallets/assets/consts',
		queryParams: ['at={blockId}'],
	},
	'/pallets/{palletId}/consts/{constantItemId}': {
		path: '/pallets/assets/consts/AssetDeposit',
>>>>>>> e4e4cacf
		queryParams: ['at={blockId}'],
	},
	'/pallets/{palletId}/errors': {
		path: '/pallets/assets/errors',
		queryParams: ['at={blockId}'],
	},
	'/pallets/{palletId}/errors/{errorItemId}': {
		path: '/pallets/assets/errors/Frozen',
		queryParams: ['at={blockId}'],
	},
	'/pallets/{palletId}/events': {
		path: '/pallets/assets/events',
		queryParams: ['at={blockId}'],
	},
	'/pallets/{palletId}/events/{eventItemId}': {
		path: '/pallets/assets/events/Created',
		queryParams: ['at={blockId}'],
	},
};<|MERGE_RESOLUTION|>--- conflicted
+++ resolved
@@ -27,21 +27,20 @@
 		path: '/pallets/assets/123/asset-info',
 		queryParams: ['at={blockId}'],
 	},
-<<<<<<< HEAD
+	'/pallets/{palletId}/consts': {
+		path: '/pallets/assets/consts',
+		queryParams: ['at={blockId}'],
+	},
+	'/pallets/{palletId}/consts/{constantItemId}': {
+		path: '/pallets/assets/consts/AssetDeposit',
+		queryParams: ['at={blockId}'],
+	},
 	'/pallets/{palletId}/dispatchables': {
 		path: '/pallets/assets/dispatchables',
 		queryParams: ['at={blockId}'],
 	},
 	'/pallets/{palletId}/dispatchables/{dispatchableItemId}': {
 		path: '/pallets/assets/dispatchables/create',
-=======
-	'/pallets/{palletId}/consts': {
-		path: '/pallets/assets/consts',
-		queryParams: ['at={blockId}'],
-	},
-	'/pallets/{palletId}/consts/{constantItemId}': {
-		path: '/pallets/assets/consts/AssetDeposit',
->>>>>>> e4e4cacf
 		queryParams: ['at={blockId}'],
 	},
 	'/pallets/{palletId}/errors': {
