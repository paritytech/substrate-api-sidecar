// Copyright 2017-2022 Parity Technologies (UK) Ltd.
// This file is part of Substrate API Sidecar.
//
// Substrate API Sidecar is free software: you can redistribute it and/or modify
// it under the terms of the GNU General Public License as published by
// the Free Software Foundation, either version 3 of the License, or
// (at your option) any later version.
//
// This program is distributed in the hope that it will be useful,
// but WITHOUT ANY WARRANTY; without even the implied warranty of
// MERCHANTABILITY or FITNESS FOR A PARTICULAR PURPOSE.  See the
// GNU General Public License for more details.
//
// You should have received a copy of the GNU General Public License
// along with this program.  If not, see <http://www.gnu.org/licenses/>.

import { IConfig } from '../types/endpoints';

export const polkadot: IConfig = {
<<<<<<< HEAD
	'/accounts/{accountId}/balance-info': {
		path: '/accounts/12xtAYsRUrmbniiWQqJtECiBQrMn8AypQcXhnQAc6RB6XkLW/balance-info',
		queryParams: ['denominated=true', 'at={blockId}'],
	},
	'/accounts/{accountId}/convert': {
		path: '/accounts/0xde1894014026720b9918b1b21b488af8a0d4f15953621233830946ec0b4d7b75/convert',
		queryParams: [],
	},
	'/accounts/{accountId}/vesting-info': {
		path: '/accounts/15aKvwRqGVAwuBMaogtQXhuz9EQqUWsZJSAzomyb5xYwgBXA/vesting-info',
		queryParams: ['at={blockId}'],
	},
	'/accounts/{accountId}/staking-info': {
		path: '/accounts/12BnVhXxGBZXoq9QAkSv9UtVcdBs1k38yNx6sHUJWasTgYrm/staking-info',
		queryParams: ['at={blockId}'],
	},
	'/accounts/{accountId}/staking-payouts': {
		path: '/accounts/12BnVhXxGBZXoq9QAkSv9UtVcdBs1k38yNx6sHUJWasTgYrm/staking-payouts',
		queryParams: ['at={blockId}', 'unclaimedOnly=false'],
	},
	'/pallets/staking/validators': {
		path: '/pallets/staking/validators',
		queryParams: ['at={blockId}', 'metadata=true'],
	},
	'/accounts/{accountId}/validate': {
		path: '/accounts/DXgXPAT5zWtPHo6FhVvrDdiaDPgCNGxhJAeVBYLtiwW9hAc/validate',
		queryParams: [],
	},
	'/blocks': {
		path: '/blocks?range=1-5',
		queryParams: [],
	},
	'/blocks/{blockId}': {
		path: '/blocks/{blockId}',
		queryParams: ['eventDocs=true', 'extrinsicDocs=true'],
	},
	'/blocks/{blockId}/header': {
		path: '/blocks/{blockId}/header',
		queryParams: [],
	},
	'/blocks/{blockId}/extrinsics/{extrinsicIndex}': {
		path: `/blocks/{blockId}/extrinsics/0`,
		queryParams: ['eventDocs=true', 'extrinsicDocs=true'],
	},
	'/blocks/head': {
		path: `/blocks/head`,
		queryParams: ['eventDocs=true', 'extrinsicDocs=true'],
	},
	'/blocks/head/header': {
		path: '/blocks/head',
		queryParams: [],
	},
	'/node/network': {
		path: '/node/network',
		queryParams: [],
	},
	'/node/transaction-pool': {
		path: '/node/transaction-pool',
		queryParams: ['includeFee=true'],
	},
	'/node/version': {
		path: '/node/version',
		queryParams: [],
	},
	'/pallets/staking/progress': {
		path: '/pallets/staking/progress',
		queryParams: ['at={blockId}'],
	},
	'/pallets/{palletId}/storage': {
		path: '/pallets/System/storage',
		queryParams: ['onlyIds=true', 'at={blockId}'],
	},
	'/pallets/{palletId}/storage/{storageItemId}': {
		path: '/pallets/System/storage/BlockWeight',
		queryParams: ['metadata=true', 'at={blockId}'],
	},
	'/runtime/metadata': {
		path: '/runtime/metadata',
		queryParams: ['at={blockId}'],
	},
	'/runtime/code': {
		path: '/runtime/code',
		queryParams: ['at={blockId}'],
	},
	'/runtime/spec': {
		path: '/runtime/spec',
		queryParams: ['at={blockId}'],
	},
	'/transaction/material': {
		path: '/transaction/material',
		queryParams: ['noMeta=true'],
	},
	'/paras': {
		path: '/paras',
		queryParams: ['at={blockId}'],
	},
	'/paras/leases/current': {
		path: '/paras/leases/current',
		queryParams: ['at={blockId}', 'currentLeaseHolders=false'],
	},
	'/paras/auctions/current': {
		path: '/paras/auctions/current',
		queryParams: ['at={blockId}'],
	},
	'/paras/crowdloans': {
		path: '/paras/crowdloans',
		queryParams: ['at={blockId}'],
	},
	'/paras/{paraId}/crowdloan-info': {
		path: '/paras/2021/crowdloan-info',
		queryParams: ['at={blockId}'],
	},
	'/paras/{paraId}/lease-info': {
		path: '/paras/2021/lease-info',
		queryParams: ['at={blockId}'],
	},
	'/paras/head/included-candidates': {
		path: '/paras/head/included-candidates',
		queryParams: ['at={blockId}'],
	},
	'/paras/head/backed-candidates': {
		path: '/paras/head/backed-candidates',
		queryParams: ['at={blockId}'],
	},
	'/pallets/{palletId}/errors': {
		path: '/pallets/balances/errors',
		queryParams: ['at={blockId}'],
	},
	'/pallets/{palletId}/errors?onlyIds=true': {
		path: '/pallets/17/errors',
		queryParams: ['at={blockId}'],
	},
	'/pallets/{palletId}/errors/{errorItemId}': {
		path: '/pallets/democracy/errors/ValueLow',
		queryParams: ['at={blockId}'],
	},
	'/pallets/nominationPoools/info': {
		path: '/pallets/nomination-pools/info',
		queryParams: ['at={blockId}'],
	},
	'/pallets/nominationPoools/{poolId}': {
		path: '/pallets/nomination-pools/122',
		queryParams: ['at={blockId}', 'metadata=true'],
	},
};
=======
    '/accounts/{accountId}/balance-info': {
        path: '/accounts/12xtAYsRUrmbniiWQqJtECiBQrMn8AypQcXhnQAc6RB6XkLW/balance-info',
        queryParams: [
            'denominated=true',
            'at={blockId}'
        ],
    },
    '/accounts/{accountId}/convert': {
        path: '/accounts/0xde1894014026720b9918b1b21b488af8a0d4f15953621233830946ec0b4d7b75/convert',
        queryParams: [],
    },
    '/accounts/{accountId}/vesting-info': {
        path: '/accounts/15aKvwRqGVAwuBMaogtQXhuz9EQqUWsZJSAzomyb5xYwgBXA/vesting-info',
        queryParams: [
            'at={blockId}',
        ],
    },
    '/accounts/{accountId}/staking-info': {
        path: '/accounts/12BnVhXxGBZXoq9QAkSv9UtVcdBs1k38yNx6sHUJWasTgYrm/staking-info',
        queryParams: [
            'at={blockId}'
        ]
    },
    '/accounts/{accountId}/staking-payouts': {
        path: '/accounts/12BnVhXxGBZXoq9QAkSv9UtVcdBs1k38yNx6sHUJWasTgYrm/staking-payouts',
        queryParams: [
            'at={blockId}',
            'unclaimedOnly=false',
        ],
    },
    '/pallets/staking/validators': {
      path: '/pallets/staking/validators',
      queryParams: [
          'at={blockId}',
          'metadata=true',
      ]
    },
    '/accounts/{accountId}/validate': {
        path: '/accounts/DXgXPAT5zWtPHo6FhVvrDdiaDPgCNGxhJAeVBYLtiwW9hAc/validate',
        queryParams: [],
    },
    '/blocks': {
        path: '/blocks?range=1-5',
        queryParams: [],
    },
    '/blocks/{blockId}': { 
        path: '/blocks/{blockId}',
        queryParams: [
            'eventDocs=true',
            'extrinsicDocs=true',
        ],
    },
    '/blocks/{blockId}/header': {
        path: '/blocks/{blockId}/header',
        queryParams: [],
    },
    '/blocks/{blockId}/extrinsics/{extrinsicIndex}': {
        path: `/blocks/{blockId}/extrinsics/0`,
        queryParams: [
            'eventDocs=true',
            'extrinsicDocs=true',
        ],
    },
    '/blocks/head': {
        path: `/blocks/head`,
        queryParams: [
            'eventDocs=true',
            'extrinsicDocs=true',
        ],
    },
    '/blocks/head/header': {
        path: '/blocks/head',
        queryParams: [],
    },
    '/node/network': {
        path: '/node/network',
        queryParams: [],
    },
    '/node/transaction-pool': {
        path: '/node/transaction-pool',
        queryParams: [
            'includeFee=true',
        ],
    },
    '/node/version': {
        path: '/node/version',
        queryParams: [],
    },
    '/pallets/staking/progress': {
        path: '/pallets/staking/progress',
        queryParams: [
            'at={blockId}',
        ],
    },
    '/pallets/{palletId}/storage': {
        path: '/pallets/System/storage',
        queryParams: [
            'onlyIds=true',
            'at={blockId}',
        ],
    },
    '/pallets/{palletId}/storage/{storageItemId}': {
        path: '/pallets/System/storage/BlockWeight',
        queryParams: [
            'metadata=true',
            'at={blockId}',
        ],
    },
    '/runtime/metadata': {
        path: '/runtime/metadata',
        queryParams: [
            'at={blockId}',
        ],
    },
    '/runtime/code': {
        path: '/runtime/code',
        queryParams: [
            'at={blockId}',
        ],
    },
    '/runtime/spec': {
        path: '/runtime/spec',
        queryParams: [
            'at={blockId}',
        ],
    },
    '/transaction/material': {
        path: '/transaction/material',
        queryParams: [
            'noMeta=true',
        ],
    },
    '/paras': {
        path: '/paras',
        queryParams: [
            'at={blockId}',
        ],
    },
    '/paras/leases/current': {
        path: '/paras/leases/current',
        queryParams: [
            'at={blockId}',
            'currentLeaseHolders=false'
        ],
    },
    '/paras/auctions/current': {
        path: '/paras/auctions/current',
        queryParams: [
            'at={blockId}',
        ],
    },
    '/paras/crowdloans': {
        path: '/paras/crowdloans',
        queryParams: [
            'at={blockId}',
        ],
    },
    '/paras/{paraId}/crowdloan-info': {
        path: '/paras/2021/crowdloan-info',
        queryParams: [
            'at={blockId}',
        ],
    },
    '/paras/{paraId}/lease-info': {
        path: '/paras/2021/lease-info',
        queryParams: [
            'at={blockId}',
        ],
    },
    '/paras/head/included-candidates': {
        path: '/paras/head/included-candidates',
        queryParams: [
            'at={blockId}',
        ]
    },
    '/paras/head/backed-candidates': {
        path: '/paras/head/backed-candidates',
        queryParams: [
            'at={blockId}',
        ]
    },
    '/pallets/{palletId}/errors': {
        path: '/pallets/balances/errors',
        queryParams: [
            'at={blockId}'
        ],
    },
    '/pallets/{palletId}/errors?onlyIds=true': {
        path: '/pallets/17/errors',
        queryParams: [
            'at={blockId}'
        ],
    },
    '/pallets/{palletId}/errors/{errorItemId}': {
        path: '/pallets/democracy/errors/ValueLow',
        queryParams: [
            'at={blockId}'
        ],
    },
    '/pallets/{palletId}/events': {
        path: '/pallets/balances/events',
        queryParams: [
            'at={blockId}'
        ],
    },
    '/pallets/{palletId}/events/{eventItemId}': {
        path: '/pallets/democracy/events/Proposed',
        queryParams: [
            'at={blockId}',
            'metadata=true'
        ],
    },
    '/pallets/nominationPoools/info': {
        path: '/pallets/nomination-pools/info',
        queryParams: [
            'at={blockId}',
        ]
    },
    '/pallets/nominationPoools/{poolId}': {
        path: '/pallets/nomination-pools/122',
        queryParams: [
            'at={blockId}',
            'metadata=true',
        ]
    },
}
>>>>>>> 289d804c
<|MERGE_RESOLUTION|>--- conflicted
+++ resolved
@@ -17,7 +17,6 @@
 import { IConfig } from '../types/endpoints';
 
 export const polkadot: IConfig = {
-<<<<<<< HEAD
 	'/accounts/{accountId}/balance-info': {
 		path: '/accounts/12xtAYsRUrmbniiWQqJtECiBQrMn8AypQcXhnQAc6RB6XkLW/balance-info',
 		queryParams: ['denominated=true', 'at={blockId}'],
@@ -154,6 +153,14 @@
 		path: '/pallets/democracy/errors/ValueLow',
 		queryParams: ['at={blockId}'],
 	},
+	'/pallets/{palletId}/events': {
+		path: '/pallets/balances/events',
+		queryParams: ['at={blockId}'],
+	},
+	'/pallets/{palletId}/events/{eventItemId}': {
+		path: '/pallets/democracy/events/Proposed',
+		queryParams: ['at={blockId}', 'metadata=true'],
+	},
 	'/pallets/nominationPoools/info': {
 		path: '/pallets/nomination-pools/info',
 		queryParams: ['at={blockId}'],
@@ -162,232 +169,4 @@
 		path: '/pallets/nomination-pools/122',
 		queryParams: ['at={blockId}', 'metadata=true'],
 	},
-};
-=======
-    '/accounts/{accountId}/balance-info': {
-        path: '/accounts/12xtAYsRUrmbniiWQqJtECiBQrMn8AypQcXhnQAc6RB6XkLW/balance-info',
-        queryParams: [
-            'denominated=true',
-            'at={blockId}'
-        ],
-    },
-    '/accounts/{accountId}/convert': {
-        path: '/accounts/0xde1894014026720b9918b1b21b488af8a0d4f15953621233830946ec0b4d7b75/convert',
-        queryParams: [],
-    },
-    '/accounts/{accountId}/vesting-info': {
-        path: '/accounts/15aKvwRqGVAwuBMaogtQXhuz9EQqUWsZJSAzomyb5xYwgBXA/vesting-info',
-        queryParams: [
-            'at={blockId}',
-        ],
-    },
-    '/accounts/{accountId}/staking-info': {
-        path: '/accounts/12BnVhXxGBZXoq9QAkSv9UtVcdBs1k38yNx6sHUJWasTgYrm/staking-info',
-        queryParams: [
-            'at={blockId}'
-        ]
-    },
-    '/accounts/{accountId}/staking-payouts': {
-        path: '/accounts/12BnVhXxGBZXoq9QAkSv9UtVcdBs1k38yNx6sHUJWasTgYrm/staking-payouts',
-        queryParams: [
-            'at={blockId}',
-            'unclaimedOnly=false',
-        ],
-    },
-    '/pallets/staking/validators': {
-      path: '/pallets/staking/validators',
-      queryParams: [
-          'at={blockId}',
-          'metadata=true',
-      ]
-    },
-    '/accounts/{accountId}/validate': {
-        path: '/accounts/DXgXPAT5zWtPHo6FhVvrDdiaDPgCNGxhJAeVBYLtiwW9hAc/validate',
-        queryParams: [],
-    },
-    '/blocks': {
-        path: '/blocks?range=1-5',
-        queryParams: [],
-    },
-    '/blocks/{blockId}': { 
-        path: '/blocks/{blockId}',
-        queryParams: [
-            'eventDocs=true',
-            'extrinsicDocs=true',
-        ],
-    },
-    '/blocks/{blockId}/header': {
-        path: '/blocks/{blockId}/header',
-        queryParams: [],
-    },
-    '/blocks/{blockId}/extrinsics/{extrinsicIndex}': {
-        path: `/blocks/{blockId}/extrinsics/0`,
-        queryParams: [
-            'eventDocs=true',
-            'extrinsicDocs=true',
-        ],
-    },
-    '/blocks/head': {
-        path: `/blocks/head`,
-        queryParams: [
-            'eventDocs=true',
-            'extrinsicDocs=true',
-        ],
-    },
-    '/blocks/head/header': {
-        path: '/blocks/head',
-        queryParams: [],
-    },
-    '/node/network': {
-        path: '/node/network',
-        queryParams: [],
-    },
-    '/node/transaction-pool': {
-        path: '/node/transaction-pool',
-        queryParams: [
-            'includeFee=true',
-        ],
-    },
-    '/node/version': {
-        path: '/node/version',
-        queryParams: [],
-    },
-    '/pallets/staking/progress': {
-        path: '/pallets/staking/progress',
-        queryParams: [
-            'at={blockId}',
-        ],
-    },
-    '/pallets/{palletId}/storage': {
-        path: '/pallets/System/storage',
-        queryParams: [
-            'onlyIds=true',
-            'at={blockId}',
-        ],
-    },
-    '/pallets/{palletId}/storage/{storageItemId}': {
-        path: '/pallets/System/storage/BlockWeight',
-        queryParams: [
-            'metadata=true',
-            'at={blockId}',
-        ],
-    },
-    '/runtime/metadata': {
-        path: '/runtime/metadata',
-        queryParams: [
-            'at={blockId}',
-        ],
-    },
-    '/runtime/code': {
-        path: '/runtime/code',
-        queryParams: [
-            'at={blockId}',
-        ],
-    },
-    '/runtime/spec': {
-        path: '/runtime/spec',
-        queryParams: [
-            'at={blockId}',
-        ],
-    },
-    '/transaction/material': {
-        path: '/transaction/material',
-        queryParams: [
-            'noMeta=true',
-        ],
-    },
-    '/paras': {
-        path: '/paras',
-        queryParams: [
-            'at={blockId}',
-        ],
-    },
-    '/paras/leases/current': {
-        path: '/paras/leases/current',
-        queryParams: [
-            'at={blockId}',
-            'currentLeaseHolders=false'
-        ],
-    },
-    '/paras/auctions/current': {
-        path: '/paras/auctions/current',
-        queryParams: [
-            'at={blockId}',
-        ],
-    },
-    '/paras/crowdloans': {
-        path: '/paras/crowdloans',
-        queryParams: [
-            'at={blockId}',
-        ],
-    },
-    '/paras/{paraId}/crowdloan-info': {
-        path: '/paras/2021/crowdloan-info',
-        queryParams: [
-            'at={blockId}',
-        ],
-    },
-    '/paras/{paraId}/lease-info': {
-        path: '/paras/2021/lease-info',
-        queryParams: [
-            'at={blockId}',
-        ],
-    },
-    '/paras/head/included-candidates': {
-        path: '/paras/head/included-candidates',
-        queryParams: [
-            'at={blockId}',
-        ]
-    },
-    '/paras/head/backed-candidates': {
-        path: '/paras/head/backed-candidates',
-        queryParams: [
-            'at={blockId}',
-        ]
-    },
-    '/pallets/{palletId}/errors': {
-        path: '/pallets/balances/errors',
-        queryParams: [
-            'at={blockId}'
-        ],
-    },
-    '/pallets/{palletId}/errors?onlyIds=true': {
-        path: '/pallets/17/errors',
-        queryParams: [
-            'at={blockId}'
-        ],
-    },
-    '/pallets/{palletId}/errors/{errorItemId}': {
-        path: '/pallets/democracy/errors/ValueLow',
-        queryParams: [
-            'at={blockId}'
-        ],
-    },
-    '/pallets/{palletId}/events': {
-        path: '/pallets/balances/events',
-        queryParams: [
-            'at={blockId}'
-        ],
-    },
-    '/pallets/{palletId}/events/{eventItemId}': {
-        path: '/pallets/democracy/events/Proposed',
-        queryParams: [
-            'at={blockId}',
-            'metadata=true'
-        ],
-    },
-    '/pallets/nominationPoools/info': {
-        path: '/pallets/nomination-pools/info',
-        queryParams: [
-            'at={blockId}',
-        ]
-    },
-    '/pallets/nominationPoools/{poolId}': {
-        path: '/pallets/nomination-pools/122',
-        queryParams: [
-            'at={blockId}',
-            'metadata=true',
-        ]
-    },
-}
->>>>>>> 289d804c
+};