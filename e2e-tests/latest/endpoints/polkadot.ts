// Copyright 2017-2022 Parity Technologies (UK) Ltd.
// This file is part of Substrate API Sidecar.
//
// Substrate API Sidecar is free software: you can redistribute it and/or modify
// it under the terms of the GNU General Public License as published by
// the Free Software Foundation, either version 3 of the License, or
// (at your option) any later version.
//
// This program is distributed in the hope that it will be useful,
// but WITHOUT ANY WARRANTY; without even the implied warranty of
// MERCHANTABILITY or FITNESS FOR A PARTICULAR PURPOSE.  See the
// GNU General Public License for more details.
//
// You should have received a copy of the GNU General Public License
// along with this program.  If not, see <http://www.gnu.org/licenses/>.

import { IConfig } from '../types/endpoints';

export const polkadot: IConfig = {
	'/accounts/{accountId}/balance-info': {
		path: '/accounts/12xtAYsRUrmbniiWQqJtECiBQrMn8AypQcXhnQAc6RB6XkLW/balance-info',
		queryParams: ['denominated=true', 'at={blockId}'],
	},
	'/accounts/{accountId}/convert': {
		path: '/accounts/0xde1894014026720b9918b1b21b488af8a0d4f15953621233830946ec0b4d7b75/convert',
		queryParams: [],
	},
	'/accounts/{accountId}/vesting-info': {
		path: '/accounts/15aKvwRqGVAwuBMaogtQXhuz9EQqUWsZJSAzomyb5xYwgBXA/vesting-info',
		queryParams: ['at={blockId}'],
	},
	'/accounts/{accountId}/staking-info': {
		path: '/accounts/12BnVhXxGBZXoq9QAkSv9UtVcdBs1k38yNx6sHUJWasTgYrm/staking-info',
		queryParams: ['at={blockId}'],
	},
	'/accounts/{accountId}/staking-payouts': {
		path: '/accounts/12BnVhXxGBZXoq9QAkSv9UtVcdBs1k38yNx6sHUJWasTgYrm/staking-payouts',
		queryParams: ['at={blockId}', 'unclaimedOnly=false'],
	},
	'/pallets/staking/validators': {
		path: '/pallets/staking/validators',
		queryParams: ['at={blockId}', 'metadata=true'],
	},
	'/accounts/{accountId}/validate': {
		path: '/accounts/DXgXPAT5zWtPHo6FhVvrDdiaDPgCNGxhJAeVBYLtiwW9hAc/validate',
		queryParams: [],
	},
	'/blocks': {
		path: '/blocks?range=1-5',
		queryParams: [],
	},
	'/blocks/{blockId}': {
		path: '/blocks/{blockId}',
		queryParams: ['eventDocs=true', 'extrinsicDocs=true'],
	},
	'/blocks/{blockId}/header': {
		path: '/blocks/{blockId}/header',
		queryParams: [],
	},
	'/blocks/{blockId}/extrinsics/{extrinsicIndex}': {
		path: `/blocks/{blockId}/extrinsics/0`,
		queryParams: ['eventDocs=true', 'extrinsicDocs=true'],
	},
	'/blocks/head': {
		path: `/blocks/head`,
		queryParams: ['eventDocs=true', 'extrinsicDocs=true'],
	},
	'/blocks/head/header': {
		path: '/blocks/head',
		queryParams: [],
	},
	'/node/network': {
		path: '/node/network',
		queryParams: [],
	},
	'/node/transaction-pool': {
		path: '/node/transaction-pool',
		queryParams: ['includeFee=true'],
	},
	'/node/version': {
		path: '/node/version',
		queryParams: [],
	},
	'/pallets/staking/progress': {
		path: '/pallets/staking/progress',
		queryParams: ['at={blockId}'],
	},
	'/pallets/{palletId}/storage': {
		path: '/pallets/System/storage',
		queryParams: ['onlyIds=true', 'at={blockId}'],
	},
	'/pallets/{palletId}/storage/{storageItemId}': {
		path: '/pallets/System/storage/BlockWeight',
		queryParams: ['metadata=true', 'at={blockId}'],
	},
	'/runtime/metadata': {
		path: '/runtime/metadata',
		queryParams: ['at={blockId}'],
	},
	'/runtime/code': {
		path: '/runtime/code',
		queryParams: ['at={blockId}'],
	},
	'/runtime/spec': {
		path: '/runtime/spec',
		queryParams: ['at={blockId}'],
	},
	'/transaction/material': {
		path: '/transaction/material',
		queryParams: ['noMeta=true'],
	},
	'/paras': {
		path: '/paras',
		queryParams: ['at={blockId}'],
	},
	'/paras/leases/current': {
		path: '/paras/leases/current',
		queryParams: ['at={blockId}', 'currentLeaseHolders=false'],
	},
	'/paras/auctions/current': {
		path: '/paras/auctions/current',
		queryParams: ['at={blockId}'],
	},
	'/paras/crowdloans': {
		path: '/paras/crowdloans',
		queryParams: ['at={blockId}'],
	},
	'/paras/{paraId}/crowdloan-info': {
		path: '/paras/2021/crowdloan-info',
		queryParams: ['at={blockId}'],
	},
	'/paras/{paraId}/lease-info': {
		path: '/paras/2021/lease-info',
		queryParams: ['at={blockId}'],
	},
	'/paras/head/included-candidates': {
		path: '/paras/head/included-candidates',
		queryParams: ['at={blockId}'],
	},
	'/paras/head/backed-candidates': {
		path: '/paras/head/backed-candidates',
		queryParams: ['at={blockId}'],
	},
<<<<<<< HEAD
	'/pallets/{palletId}/dispatchables': {
		path: '/pallets/democracy/dispatchables',
		queryParams: [],
	},
	'/pallets/{palletId}/dispatchables?onlyIds=true': {
		path: '/pallets/14/dispatchables',
		queryParams: [],
	},
	'/pallets/{palletId}/dispatchables/{dispatchableItemId}': {
		path: '/pallets/democracy/dispatchables/vote',
		queryParams: [],
=======
	'/pallets/{palletId}/consts': {
		path: '/pallets/democracy/consts',
		queryParams: ['at={blockId}'],
	},
	'/pallets/{palletId}/consts?onlyIds=true': {
		path: '/pallets/14/consts',
		queryParams: ['at={blockId}'],
	},
	'/pallets/{palletId}/consts/{constItemId}': {
		path: '/pallets/democracy/consts/EnactmentPeriod',
		queryParams: ['at={blockId}'],
>>>>>>> e4e4cacf
	},
	'/pallets/{palletId}/errors': {
		path: '/pallets/balances/errors',
		queryParams: ['at={blockId}'],
	},
	'/pallets/{palletId}/errors?onlyIds=true': {
		path: '/pallets/17/errors',
		queryParams: ['at={blockId}'],
	},
	'/pallets/{palletId}/errors/{errorItemId}': {
		path: '/pallets/democracy/errors/ValueLow',
		queryParams: ['at={blockId}'],
	},
	'/pallets/{palletId}/events': {
		path: '/pallets/balances/events',
		queryParams: ['at={blockId}'],
	},
	'/pallets/{palletId}/events/{eventItemId}': {
		path: '/pallets/democracy/events/Proposed',
		queryParams: ['at={blockId}', 'metadata=true'],
	},
	'/pallets/nominationPoools/info': {
		path: '/pallets/nomination-pools/info',
		queryParams: ['at={blockId}'],
	},
	'/pallets/nominationPoools/{poolId}': {
		path: '/pallets/nomination-pools/122',
		queryParams: ['at={blockId}', 'metadata=true'],
	},
};<|MERGE_RESOLUTION|>--- conflicted
+++ resolved
@@ -141,7 +141,18 @@
 		path: '/paras/head/backed-candidates',
 		queryParams: ['at={blockId}'],
 	},
-<<<<<<< HEAD
+	'/pallets/{palletId}/consts': {
+		path: '/pallets/democracy/consts',
+		queryParams: ['at={blockId}'],
+	},
+	'/pallets/{palletId}/consts?onlyIds=true': {
+		path: '/pallets/14/consts',
+		queryParams: ['at={blockId}'],
+	},
+	'/pallets/{palletId}/consts/{constItemId}': {
+		path: '/pallets/democracy/consts/EnactmentPeriod',
+		queryParams: ['at={blockId}'],
+	},
 	'/pallets/{palletId}/dispatchables': {
 		path: '/pallets/democracy/dispatchables',
 		queryParams: [],
@@ -153,20 +164,12 @@
 	'/pallets/{palletId}/dispatchables/{dispatchableItemId}': {
 		path: '/pallets/democracy/dispatchables/vote',
 		queryParams: [],
-=======
-	'/pallets/{palletId}/consts': {
-		path: '/pallets/democracy/consts',
-		queryParams: ['at={blockId}'],
-	},
-	'/pallets/{palletId}/consts?onlyIds=true': {
-		path: '/pallets/14/consts',
-		queryParams: ['at={blockId}'],
-	},
-	'/pallets/{palletId}/consts/{constItemId}': {
-		path: '/pallets/democracy/consts/EnactmentPeriod',
-		queryParams: ['at={blockId}'],
->>>>>>> e4e4cacf
-	},
+	},
+	'/pallets/{palletId}/dispatchables/{dispatchableItemIdWithMultipleWordName}':
+		{
+			path: '/pallets/fastUnstake/dispatchables/registerFastUnstake',
+			queryParams: [],
+		},
 	'/pallets/{palletId}/errors': {
 		path: '/pallets/balances/errors',
 		queryParams: ['at={blockId}'],
