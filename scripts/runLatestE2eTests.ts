// Copyright 2017-2022 Parity Technologies (UK) Ltd.
// This file is part of Substrate API Sidecar.
//
// Substrate API Sidecar is free software: you can redistribute it and/or modify
// it under the terms of the GNU General Public License as published by
// the Free Software Foundation, either version 3 of the License, or
// (at your option) any later version.
//
// This program is distributed in the hope that it will be useful,
// but WITHOUT ANY WARRANTY; without even the implied warranty of
// MERCHANTABILITY or FITNESS FOR A PARTICULAR PURPOSE.  See the
// GNU General Public License for more details.
//
// You should have received a copy of the GNU General Public License
// along with this program.  If not, see <http://www.gnu.org/licenses/>.

<<<<<<< HEAD
import { ArgumentParser } from 'argparse';
=======
import { ArgumentParser, Namespace } from 'argparse';
import { launchProcess, setLogLevel, killAll } from './sidecarScriptApi';
import { latestE2eConfig, defaultSasBuildOpts } from './config';
import { checkTests, launchChainTest } from './e2eHelpers';
>>>>>>> fb35b6b6

import { defaultSasBuildOpts, latestE2eConfig } from './config';
import { checkTests, checkWsType, launchChainTest } from './e2eHelpers';
import { killAll, launchProcess, setLogLevel } from './sidecarScriptApi';
import { IE2EParseArgs, ProcsType, StatusCode } from './types';

// Stores all the processes
const procs: ProcsType = {};

const main = async (args: IE2EParseArgs) => {
	const { Failed } = StatusCode;
	const localUrl: string | undefined = args.local ? args.local : undefined;

	if (localUrl && !args.chain) {
		console.error(
			'error: `--local` must be used in conjunction with `--chain`'
		);
		process.exit(3);
	}

	if (args.log_level) {
		setLogLevel(args.log_level);
	}

	console.log('Building Sidecar...');
	const sidecarBuild = await launchProcess('yarn', procs, defaultSasBuildOpts);

	if (sidecarBuild.code === Failed) {
		console.log('Sidecar failed to build, exiting...');
		killAll(procs);
		process.exit(2);
	}

	// CheckTests will either return a success exit code of 0, or a failed exit code of 1.
	if (args.chain) {
		const selectedChain = await launchChainTest(
			args.chain,
			latestE2eConfig,
			procs,
			localUrl
		);

		checkTests(selectedChain);
	} else {
		const polkadotTest = await launchChainTest(
			'polkadot',
			latestE2eConfig,
			procs
		);
		const statemintTest = await launchChainTest(
			'statemint',
			latestE2eConfig,
			procs
		);

		checkTests(polkadotTest, statemintTest);
	}
};

const parser = new ArgumentParser();

parser.add_argument('--local', {
<<<<<<< HEAD
	required: false,
	nargs: '?',
	type: checkWsType,
});
parser.add_argument('--chain', {
	choices: ['polkadot', 'statemint'],
=======
    required: false,
    nargs: '?'
});
parser.add_argument('--chain', {
    choices: ['polkadot', 'kusama', 'westend', 'statemint'],
>>>>>>> fb35b6b6
});
parser.add_argument('--log-level', {
	choices: ['error', 'warn', 'info', 'http', 'verbose', 'debug', 'silly'],
	default: 'http',
});

const args = parser.parse_args() as IE2EParseArgs;

/**
 * Signal interrupt
 */
process.on('SIGINT', function () {
	console.log('Caught interrupt signal');
	killAll(procs);
	process.exit();
});

/**
 * Signal hangup terminal
 */
process.on('SIGHUP', function () {
	console.log('Caught terminal termination');
	killAll(procs);
	process.exit();
});

main(args).finally(() => process.exit());<|MERGE_RESOLUTION|>--- conflicted
+++ resolved
@@ -14,17 +14,10 @@
 // You should have received a copy of the GNU General Public License
 // along with this program.  If not, see <http://www.gnu.org/licenses/>.
 
-<<<<<<< HEAD
 import { ArgumentParser } from 'argparse';
-=======
-import { ArgumentParser, Namespace } from 'argparse';
-import { launchProcess, setLogLevel, killAll } from './sidecarScriptApi';
-import { latestE2eConfig, defaultSasBuildOpts } from './config';
-import { checkTests, launchChainTest } from './e2eHelpers';
->>>>>>> fb35b6b6
 
 import { defaultSasBuildOpts, latestE2eConfig } from './config';
-import { checkTests, checkWsType, launchChainTest } from './e2eHelpers';
+import { checkTests, launchChainTest } from './e2eHelpers';
 import { killAll, launchProcess, setLogLevel } from './sidecarScriptApi';
 import { IE2EParseArgs, ProcsType, StatusCode } from './types';
 
@@ -84,20 +77,11 @@
 const parser = new ArgumentParser();
 
 parser.add_argument('--local', {
-<<<<<<< HEAD
 	required: false,
 	nargs: '?',
-	type: checkWsType,
 });
 parser.add_argument('--chain', {
-	choices: ['polkadot', 'statemint'],
-=======
-    required: false,
-    nargs: '?'
-});
-parser.add_argument('--chain', {
-    choices: ['polkadot', 'kusama', 'westend', 'statemint'],
->>>>>>> fb35b6b6
+	choices: ['polkadot', 'kusama', 'westend', 'statemint'],
 });
 parser.add_argument('--log-level', {
 	choices: ['error', 'warn', 'info', 'http', 'verbose', 'debug', 'silly'],
