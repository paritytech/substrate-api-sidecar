--- conflicted
+++ resolved
@@ -74,20 +74,4 @@
 		killAll(procs);
 		process.exit(2);
 	}
-<<<<<<< HEAD
-};
-
-export const checkWsType = (arg: string) => {
-	const res =
-		/^(wss?:\/\/)([0-9]{1,3}(?:\.[0-9]{1,3}){3}|[a-zA-Z]+):([0-9]{1,5})$/.test(
-			arg
-		);
-	if (!res) {
-		console.error('Invalid Ws Url format');
-		process.exit(3);
-	}
-	return arg;
-};
-=======
-}
->>>>>>> fb35b6b6
+};