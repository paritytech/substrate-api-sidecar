--- conflicted
+++ resolved
@@ -36,7 +36,6 @@
 	// Overide console.{log, error, warn, etc}
 	consoleOverride(logger);
 
-<<<<<<< HEAD
 	const rpc = {
 		state: {
 			traceBlock: {
@@ -55,53 +54,45 @@
 	};
 
 	// Note: These are not working - currently just using `Json` type
-	const types = {
-		Duration: {
-			secs: 'u64',
-			nanos: 'u32',
-		},
-		Event: {
-			name: 'Text',
-			values: 'Values',
-			parentId: 'Option<u64>',
-		},
-		Span: {
-			id: 'u64',
-			parentId: 'Option<u64>',
-			name: 'Text',
-			target: 'Text',
-			line: 'u32',
-			overallTime: 'Duration',
-			values: 'Values',
-		},
-		Values: {
-			boolValues: 'HashMap<Text, bool>',
-			i64Values: 'HashMap<Text, i64>',
-			u64Values: 'HashMap<Text, u64>',
-			stringValues: 'HashMap<Text, Text>',
-		},
-		BlockTrace: {
-			blockHash: `Text`,
-			parentHash: `Text`,
-			tracingTargets: `String`,
-			spans: 'Vec<Span>',
-			events: 'Vec<Event>',
-		},
-	};
-
-	// Instantiate a web socket connection to the node for basic polkadot-js use
-	const api = await ApiPromise.create({
-		provider: new WsProvider(config.SUBSTRATE.WS_URL),
-		typesBundle,
-		typesChain,
-		typesSpec,
-		types,
-		rpc,
-=======
+	// const _types = {
+	// 	Duration: {
+	// 		secs: 'u64',
+	// 		nanos: 'u32',
+	// 	},
+	// 	Event: {
+	// 		name: 'Text',
+	// 		values: 'Values',
+	// 		parentId: 'Option<u64>',
+	// 	},
+	// 	Span: {
+	// 		id: 'u64',
+	// 		parentId: 'Option<u64>',
+	// 		name: 'Text',
+	// 		target: 'Text',
+	// 		line: 'u32',
+	// 		overallTime: 'Duration',
+	// 		values: 'Values',
+	// 	},
+	// 	Values: {
+	// 		boolValues: 'HashMap<Text, bool>',
+	// 		i64Values: 'HashMap<Text, i64>',
+	// 		u64Values: 'HashMap<Text, u64>',
+	// 		stringValues: 'HashMap<Text, Text>',
+	// 	},
+	// 	BlockTrace: {
+	// 		blockHash: `Text`,
+	// 		parentHash: `Text`,
+	// 		tracingTargets: `String`,
+	// 		spans: 'Vec<Span>',
+	// 		events: 'Vec<Event>',
+	// 	},
+	// };
+
 	const { TYPES_BUNDLE, TYPES_SPEC, TYPES_CHAIN, TYPES } = config.SUBSTRATE;
 	// Instantiate a web socket connection to the node and load types
 	const api = await ApiPromise.create({
 		provider: new WsProvider(config.SUBSTRATE.WS_URL),
+		rpc,
 		/* eslint-disable @typescript-eslint/no-var-requires */
 		typesBundle: TYPES_BUNDLE
 			? (require(TYPES_BUNDLE) as OverrideBundleType)
@@ -114,7 +105,6 @@
 			: apps.typesSpec,
 		types: TYPES ? (require(TYPES) as RegistryTypes) : undefined,
 		/* eslint-enable @typescript-eslint/no-var-requires */
->>>>>>> b95f9131
 	});
 
 	// Gather some basic details about the node so we can display a nice message
