#!/usr/bin/env node

// Copyright 2017-2025 Parity Technologies (UK) Ltd.
// This file is part of Substrate API Sidecar.
//
// Substrate API Sidecar is free software: you can redistribute it and/or modify
// it under the terms of the GNU General Public License as published by
// the Free Software Foundation, either version 3 of the License, or
// (at your option) any later version.
//
// This program is distributed in the hope that it will be useful,
// but WITHOUT ANY WARRANTY; without even the implied warranty of
// MERCHANTABILITY or FITNESS FOR A PARTICULAR PURPOSE.  See the
// GNU General Public License for more details.
//
// You should have received a copy of the GNU General Public License
// along with this program.  If not, see <http://www.gnu.org/licenses/>.

// Introduced via `@polkadot/api v7.0.1`.
import '@polkadot/api-augment';

import { json } from 'express';

import packageJSON from '../package.json';
import { ApiPromiseRegistry } from './apiRegistry';
import App from './App';
import { getControllers } from './chains-config';
import { assetHubSpecNames } from './chains-config';
import { consoleOverride } from './logging/consoleOverride';
import { Log } from './logging/Log';
import { MetricsApp } from './metrics/index';
import * as middleware from './middleware';
import { parseArgs } from './parseArgs';
import { SidecarConfig } from './SidecarConfig';
import { assetHubSpecNames } from './chains-config';

/*
 * initApis function prepares the API registry and initializes the API
 * it returns the specName of the main API to be used by sidecar
 */
async function initApis(): Promise<string> {
	const { config } = SidecarConfig;
	const { logger } = Log;

	logger.info('Initializing APIs');

	const requiredApis: {
		url: string;
		type?: 'relay' | 'assethub' | 'parachain';
	}[] = [
		{ url: config.SUBSTRATE.URL },
		...config.SUBSTRATE.MULTI_CHAIN_URL.map((chain) => ({ url: chain.url, type: chain.type })),
	].filter((apiOption) => !!apiOption.url);

	// Create the API registry
	const apis = await Promise.all(
		requiredApis.map((apiUrl) => ApiPromiseRegistry.initApi(apiUrl.url, apiUrl.type || undefined)),
	);

	for (const api of apis) {
		await api.isReady;
	}

	const specNames = [];

	let isAssetHub = false;
	let isAssetHubMigrated = false;
	for (let i = 0; i < apis.length; i++) {
		console.log(i);
		if (!apis[i]) {
			logger.error('Failed to create API instance');
		}
		const api = apis[i];
		// Gather some basic details about the node so we can display a nice message
		const [chainName, { implName, specName }] = await Promise.all([
			api.rpc.system.chain(),
			api.rpc.state.getRuntimeVersion(),
		]);

		// This is assuming that the first requiredApi will be SUBSTRATE.URL
		if (i === 0 && assetHubSpecNames.has(specName.toString().toLowerCase())) {
			isAssetHub = true;

			let stage;
			if (api.query.ahMigrator) {
				stage = await api.query.ahMigrator.ahMigrationStage();
			}

<<<<<<< HEAD
			if (stage && (stage as unknown as { isMigrationDone: boolean }).isMigrationDone) {
				isAssetHubMigrated = true;
			}

			ApiPromiseRegistry.setAssetHubInfo({ isAssetHub, isAssetHubMigrated });
=======
			if (stage && (stage as unknown as { isMigrationDone: boolean } ).isMigrationDone) {
				isAssetHubMigrated = true
			}

			ApiPromiseRegistry.setAssetHubInfo({ isAssetHub, isAssetHubMigrated })
>>>>>>> c05a3050
		}

		startUpPrompt(requiredApis[i].url, chainName.toString(), implName.toString());
		specNames.push(specName.toString());
	}

	logger.info('All APIs initialized');
	return specNames[0];
}

async function main() {
	const { config } = SidecarConfig;
	const { logger } = Log;
	// Overide console.{log, error, warn, etc}
	consoleOverride(logger);

	logger.info(`Version: ${packageJSON.version}`);

	const preMiddlewares = [json({ limit: config.EXPRESS.MAX_BODY }), middleware.httpLoggerCreate(logger)];

	if (config.METRICS.ENABLED) {
		// Create Metrics App
		const metricsApp = new MetricsApp({
			port: config.METRICS.PROM_PORT,
			host: config.METRICS.PROM_HOST,
		});

		// Generate metrics middleware
		preMiddlewares.push(metricsApp.preMiddleware());
		// Start the Metrics server
		metricsApp.listen();
	}

	const specNames = await initApis();

	const pallets = [];

	if (config.EXPRESS.INJECTED_CONTROLLERS) {
		// Get the pallets from the API
		const api = ApiPromiseRegistry.getApi(specNames);
		if (api) {
			const chainPallets = (api.registry.metadata.toJSON().pallets as unknown as Record<string, unknown>[]).map(
				(p) => p.name as string,
			);

			pallets.push(...chainPallets);
		}
	}

	const app = new App({
		preMiddleware: preMiddlewares,
		controllers: getControllers(config, specNames, pallets),
		postMiddleware: [
			middleware.txError,
			middleware.httpError,
			middleware.error,
			middleware.legacyError,
			middleware.internalError,
		],
		port: config.EXPRESS.PORT,
		host: config.EXPRESS.HOST,
	});

	// Start the server
	const server = app.listen();

	server.keepAliveTimeout = config.EXPRESS.KEEP_ALIVE_TIMEOUT;
	server.headersTimeout = config.EXPRESS.KEEP_ALIVE_TIMEOUT + 5000;
}

/**
 * Prompt the user with some basic info about the node and the network they have
 * connected Sidecar to.
 *
 * @param url Url of the node Sidecar is connected to, can be a websocket or http address
 * @param chainName chain name of the network Sidecar is connected to
 * @param implName implementation name of the node Sidecar is connected to
 */
function startUpPrompt(url: string, chainName: string, implName: string) {
	const { logger } = Log;

	logger.info(`Connected to chain ${chainName} on the ${implName} client at ${url}`);

	// Split the Url to check for 2 things. Secure connection, and if its a local IP.
	const splitUrl: string[] = url.split(':');
	// If its 'ws' its not a secure connection.
	const isSecure: boolean = splitUrl[0] === 'wss' || splitUrl[0] === 'https';
	// Check if its a local IP.
	const isLocal: boolean = splitUrl[1] === '//127.0.0.1' || splitUrl[1] === '//localhost';

	if (!isSecure && !isLocal) {
		logger.warn(
			`Using unencrypted connection to a public node (${url}); All traffic is sent over the internet in cleartext.`,
		);
	}
}

process.on('SIGINT', function () {
	console.log('Caught interrupt signal, exiting...');
	// TODO: disconnnect all APIs
	process.exit(0);
});

const args = parseArgs();

if (args.version) {
	console.log(`@substrate/api-sidecar v${packageJSON.version}`);
	process.exit(0);
} else {
	main().catch(console.log);
}<|MERGE_RESOLUTION|>--- conflicted
+++ resolved
@@ -86,19 +86,11 @@
 				stage = await api.query.ahMigrator.ahMigrationStage();
 			}
 
-<<<<<<< HEAD
 			if (stage && (stage as unknown as { isMigrationDone: boolean }).isMigrationDone) {
 				isAssetHubMigrated = true;
 			}
 
 			ApiPromiseRegistry.setAssetHubInfo({ isAssetHub, isAssetHubMigrated });
-=======
-			if (stage && (stage as unknown as { isMigrationDone: boolean } ).isMigrationDone) {
-				isAssetHubMigrated = true
-			}
-
-			ApiPromiseRegistry.setAssetHubInfo({ isAssetHub, isAssetHubMigrated })
->>>>>>> c05a3050
 		}
 
 		startUpPrompt(requiredApis[i].url, chainName.toString(), implName.toString());
