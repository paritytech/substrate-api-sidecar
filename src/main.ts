// Copyright 2017-2020 Parity Technologies (UK) Ltd.
// This file is part of Substrate API Sidecar.
//
// Substrate API Sidecar is free software: you can redistribute it and/or modify
// it under the terms of the GNU General Public License as published by
// the Free Software Foundation, either version 3 of the License, or
// (at your option) any later version.
//
// This program is distributed in the hope that it will be useful,
// but WITHOUT ANY WARRANTY; without even the implied warranty of
// MERCHANTABILITY or FITNESS FOR A PARTICULAR PURPOSE.  See the
// GNU General Public License for more details.
//
// You should have received a copy of the GNU General Public License
// along with this program.  If not, see <http://www.gnu.org/licenses/>.

import { ApiPromise } from '@polkadot/api';
import { WsProvider } from '@polkadot/rpc-provider';
import * as bodyParser from 'body-parser';
import { RequestHandler } from 'express';

import App from './App';
import Config, { ISidecarConfig } from './Config';
import * as controllers from './controllers';
import * as middleware from './middleware';

async function main() {
	const configOrNull = Config.GetConfig();

	if (!configOrNull) {
		console.log('Your config is NOT valid, exiting');
		process.exit(1);
	}

	const config: ISidecarConfig = configOrNull;

	// Instantiate a web socket connection to the node for basic polkadot-js use
	const api = await ApiPromise.create({
		provider: new WsProvider(config.WS_URL),
		types: config.CUSTOM_TYPES,
	});

	const [chainName, { implName }] = await Promise.all([
		await api.rpc.system.chain(),
		await api.rpc.state.getRuntimeVersion(),
	]);

	console.log(
		`Connected to chain ${chainName.toString()} on the ${implName.toString()} client at ${
			config.WS_URL
		}`
	);

	// Create array of middleware that is to be mounted before the routes
	const preMiddleware: RequestHandler[] = [bodyParser.json()];
	if (config.LOG_MODE === 'errors') {
		preMiddleware.push(middleware.errorLogger);
	} else if (config.LOG_MODE === 'all') {
		preMiddleware.push(middleware.allLogger);
	}

	// Instantiate controller class instances
	const blocksController = new controllers.Blocks(api);
	const balancesController = new controllers.AccountsBalanceInfo(api);
	const stakingInfoController = new controllers.AccountsStakingInfo(api);
	const stakingController = new controllers.PalletsStakingProgress(api);
	const vestingController = new controllers.AccountsVestingInfo(api);
	const metadataController = new controllers.Metadata(api);
<<<<<<< HEAD
	const runtimeCodeController = new controllers.RuntimeCode(api);
	const runtimeSpecController = new controllers.RuntimeSpec(api);
=======
	const nodeNetworkController = new controllers.NodeNetwork(api);
	const nodeVersionController = new controllers.NodeVersion(api);
	const nodeTransactionPoolController = new controllers.NodeTransactionPool(
		api
	);
>>>>>>> 651601c3
	const claimsController = new controllers.Claims(api);
	const txArtifactsController = new controllers.TransactionMaterial(api);
	const txFeeEstimateController = new controllers.TransactionFeeEstimate(api);
	const txSubmitController = new controllers.TransactionSubmit(api);

	// Create our App
	const app = new App({
		preMiddleware,
		controllers: [
			blocksController,
			balancesController,
			stakingInfoController,
			stakingController,
			vestingController,
			metadataController,
<<<<<<< HEAD
			runtimeCodeController,
			runtimeSpecController,
=======
			nodeNetworkController,
			nodeVersionController,
			nodeTransactionPoolController,
>>>>>>> 651601c3
			claimsController,
			txArtifactsController,
			txFeeEstimateController,
			txSubmitController,
		],
		postMiddleware: [
			middleware.txError,
			middleware.httpError,
			middleware.error,
			middleware.legacyError,
			middleware.internalError,
		],
		port: config.PORT,
		host: config.HOST,
	});

	// Start the server
	app.listen();
}

process.on('SIGINT', function () {
	console.log('Caught interrupt signal, exiting...');
	process.exit(0);
});
main().catch(console.log);<|MERGE_RESOLUTION|>--- conflicted
+++ resolved
@@ -66,16 +66,13 @@
 	const stakingController = new controllers.PalletsStakingProgress(api);
 	const vestingController = new controllers.AccountsVestingInfo(api);
 	const metadataController = new controllers.Metadata(api);
-<<<<<<< HEAD
-	const runtimeCodeController = new controllers.RuntimeCode(api);
-	const runtimeSpecController = new controllers.RuntimeSpec(api);
-=======
 	const nodeNetworkController = new controllers.NodeNetwork(api);
 	const nodeVersionController = new controllers.NodeVersion(api);
 	const nodeTransactionPoolController = new controllers.NodeTransactionPool(
 		api
 	);
->>>>>>> 651601c3
+	const runtimeCodeController = new controllers.RuntimeCode(api);
+	const runtimeSpecController = new controllers.RuntimeSpec(api);
 	const claimsController = new controllers.Claims(api);
 	const txArtifactsController = new controllers.TransactionMaterial(api);
 	const txFeeEstimateController = new controllers.TransactionFeeEstimate(api);
@@ -91,14 +88,11 @@
 			stakingController,
 			vestingController,
 			metadataController,
-<<<<<<< HEAD
-			runtimeCodeController,
-			runtimeSpecController,
-=======
 			nodeNetworkController,
 			nodeVersionController,
 			nodeTransactionPoolController,
->>>>>>> 651601c3
+			runtimeCodeController,
+			runtimeSpecController,
 			claimsController,
 			txArtifactsController,
 			txFeeEstimateController,
