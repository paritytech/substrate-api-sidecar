// Copyright 2017-2020 Parity Technologies (UK) Ltd.
// This file is part of Substrate API Sidecar.
//
// Substrate API Sidecar is free software: you can redistribute it and/or modify
// it under the terms of the GNU General Public License as published by
// the Free Software Foundation, either version 3 of the License, or
// (at your option) any later version.
//
// This program is distributed in the hope that it will be useful,
// but WITHOUT ANY WARRANTY; without even the implied warranty of
// MERCHANTABILITY or FITNESS FOR A PARTICULAR PURPOSE.  See the
// GNU General Public License for more details.
//
// You should have received a copy of the GNU General Public License
// along with this program.  If not, see <http://www.gnu.org/licenses/>.

import { ApiPromise } from '@polkadot/api';
import { WsProvider } from '@polkadot/rpc-provider';
import type { BlockHash } from '@polkadot/types/interfaces';
import { isHex } from '@polkadot/util';
import * as bodyParser from 'body-parser';
import * as express from 'express';
import * as core from 'express-serve-static-core';
import * as morgan from 'morgan';

import ApiHandler from './ApiHandler';
<<<<<<< HEAD
import errorMiddleware from './middleware/error.middleware';
import { validateAddressMiddleware } from './middleware/validations.middleware';
=======
import config from './config_setup';
>>>>>>> a1dded78
import { parseBlockNumber, sanitizeNumbers } from './utils';

async function main() {
	console.log(`Connecting to ${config.NAME} at ${config.WS_URL}`);

	const api = await ApiPromise.create({
		provider: new WsProvider(config.WS_URL),
		types: config.CUSTOM_TYPES,
	});

	const handler = new ApiHandler(api);
	const app = express();

	app.use(bodyParser.json());

	switch (config.LOG_MODE) {
		case 'errors':
			app.use(
				// eslint-disable-next-line @typescript-eslint/no-unsafe-call
				morgan('combined', {
					skip: function (_: express.Request, res: express.Response) {
						return res.statusCode < 400; // Only log errors
					},
				})
			);
			break;
		case 'all':
			// eslint-disable-next-line @typescript-eslint/no-unsafe-call
			app.use(morgan('dev'));
			break;
		default:
			break;
	}

	function get(
		path: string,
		cb: (params: core.ParamsDictionary) => Promise<any> // eslint-disable-line @typescript-eslint/no-explicit-any
	) {
		app.get(path, async (req, res) => {
			try {
				// eslint-disable-next-line @typescript-eslint/no-unsafe-assignment
				res.send(sanitizeNumbers(await cb(req.params)));
			} catch (err) {
				// eslint-disable-next-line @typescript-eslint/no-unsafe-member-access
				if (err && typeof err.error === 'string') {
					// eslint-disable-next-line @typescript-eslint/no-unsafe-member-access
					res.status(err.statusCode || 500).send(
						sanitizeNumbers(err)
					);
					return;
				}

				console.error('Internal Error:', err);

				res.status(500).send({ error: 'Internal Error' });
			}
		});
	}

	function post(
		path: string,
		cb: (
			params: core.ParamsDictionary,
			// eslint-disable-next-line @typescript-eslint/no-explicit-any
			body: any
			// eslint-disable-next-line @typescript-eslint/no-explicit-any
		) => Promise<any>
	) {
		app.post(path, async (req, res) => {
			try {
				res.send(sanitizeNumbers(await cb(req.params, req.body)));
			} catch (err) {
				// eslint-disable-next-line @typescript-eslint/no-unsafe-member-access
				if (err && typeof err.error === 'string') {
					res.status(500).send(sanitizeNumbers(err));
					return;
				}

				console.error('Internal Error:', err);

				res.status(500).send({ error: 'Internal Error' });
			}
		});
	}

	get(
		'/',
		// eslint-disable-next-line @typescript-eslint/require-await
		async () =>
			'Sidecar is running, go to /block to get latest finalized block'
	);

	// GET a block.
	//
	// Paths:
	// - (Optional) `number`: Block hash or height at which to query. If not provided, queries
	//   finalized head.
	//
	// Returns:
	// - `number`: Block height.
	// - `hash`: The block's hash.
	// - `parentHash`: The hash of the parent block.
	// - `stateRoot`: The state root after executing this block.
	// - `extrinsicsRoot`: The Merkle root of the extrinsics.
	// - `authorId`: The account ID of the block author (may be undefined for some chains).
	// - `logs`: Array of `DigestItem`s associated with the block.
	// - `onInitialize`: Object with an array of `SanitizedEvent`s that occurred during block
	//   initialization with the `method` and `data` for each.
	// - `extrinsics`: Array of extrinsics (inherents and transactions) within the block. Each
	//   contains:
	//   - `method`: Extrinsic method, `{module}.{function}`.
	//   - `signature`: Object with `signature` and `signer`, or `null` if unsigned.
	//   - `nonce`: Account nonce, if applicable.
	//   - `args`: Array of arguments.
	//   - `tip`: Any tip added to the transaction.
	//   - `hash`: The transaction's hash.
	//   - `info`: `RuntimeDispatchInfo` for the transaction. Includes the `partialFee`.
	//   - `events`: An array of `SanitizedEvent`s that occurred during extrinsic execution.
	//   - `success`: Whether or not the extrinsic succeeded.
	//   - `paysFee`: Whether the extrinsic requires a fee. Careful! This field relates to whether or
	//     not the extrinsic requires a fee if called as a transaction. Block authors could insert
	//     the extrinsic as an inherent in the block and not pay a fee. Always check that `paysFee`
	//     is `true` and that the extrinsic is signed when reconciling old blocks.
	// - `onFinalize`: Object with an array of `SanitizedEvent`s that occurred during block
	//   finalization with the `method` and `data` for each.
	//
	// Note: Block finalization does not correspond to consensus, i.e. whether the block is in the
	// canonical chain. It denotes the finalization of block _construction._
	//
	// Substrate Reference:
	// - `DigestItem`: https://crates.parity.io/sp_runtime/enum.DigestItem.html
	// - `RawEvent`: https://crates.parity.io/frame_system/enum.RawEvent.html
	// - Extrinsics: https://substrate.dev/docs/en/knowledgebase/learn-substrate/extrinsics
	// - `Extrinsic`: https://crates.parity.io/sp_runtime/traits/trait.Extrinsic.html
	// - `OnInitialize`: https://crates.parity.io/frame_support/traits/trait.OnInitialize.html
	// - `OnFinalize`: https://crates.parity.io/frame_support/traits/trait.OnFinalize.html
	get('/block/', async () => {
		const hash = await api.rpc.chain.getFinalizedHead();

		return await handler.fetchBlock(hash);
	});

	get('/block/:number', async (params) => {
		const hash: BlockHash = await getHashForBlock(api, params.number);
		return await handler.fetchBlock(hash);
	});

	// GET balance information for an address.
	//
	// Paths:
	// - `address`: The address to query.
	// - (Optional) `number`: Block hash or height at which to query. If not provided, queries
	//   finalized head.
	//
	// Returns:
	// - `at`: Block number and hash at which the call was made.
	// - `nonce`: Account nonce.
	// - `free`: Free balance of the account. Not equivalent to _spendable_ balance. This is the only
	//   balance that matters in terms of most operations on tokens.
	// - `reserved`: Reserved balance of the account.
	// - `miscFrozen`: The amount that `free` may not drop below when withdrawing for anything except
	//   transaction fee payment.
	// - `feeFrozen`: The amount that `free` may not drop below when withdrawing specifically for
	//   transaction fee payment.
	// - `locks`: Array of locks on a balance. There can be many of these on an account and they
	//   "overlap", so the same balance is frozen by multiple locks. Contains:
	//   - `id`: An identifier for this lock. Only one lock may be in existence for each identifier.
	//   - `amount`: The amount below which the free balance may not drop with this lock in effect.
	//   - `reasons`: If true, then the lock remains in effect even for payment of transaction fees.
	//
	// Substrate Reference:
	// - FRAME System: https://crates.parity.io/frame_system/index.html
	// - Balances Pallet: https://crates.parity.io/pallet_balances/index.html
	// - `AccountInfo`: https://crates.parity.io/frame_system/struct.AccountInfo.html
	// - `AccountData`: https://crates.parity.io/pallet_balances/struct.AccountData.html
	// - `BalanceLock`: https://crates.parity.io/pallet_balances/struct.BalanceLock.html
	app.use('/balance/:address', validateAddressMiddleware);
	get('/balance/:address', async (params) => {
		const { address } = params;
		const hash = await api.rpc.chain.getFinalizedHead();

		return await handler.fetchBalance(hash, address);
	});

	get('/balance/:address/:number', async (params) => {
		const { address } = params;
		const hash: BlockHash = await getHashForBlock(api, params.number);

		return await handler.fetchBalance(hash, address);
	});

	// GET generalized staking information.
	//
	// Paths:
	// - (Optional) `number`: Block hash or height at which to query. If not provided, queries
	//   finalized head.
	//
	// Returns:
	// - `at`: Block number and hash at which the call was made.
	// - `activeEra`: `EraIndex` of the era being rewarded.
	// - `forceEra`: Current status of era forcing.
	// - `nextActiveEraEstimate`: **Upper bound estimate** of the block height at which the next
	//   active era will start. Not included in response when `forceEra.isForceNone`.
	// - `nextSessionEstimate`: **Upper bound estimate** of the block height at which the next
	//   session will start.
	// - `unappliedSlashes`: Array of upcoming `UnappliedSlash` indexed by era. Each `UnappliedSlash`
	//   contains:
	// 		- `validator`: Stash account ID of the offending validator.
	//		- `own`: The amount the validator will be slashed.
	//		- `others`: Array of tuples of (accountId, amount) representing all the stashes of other
	//     slashed stakers and the amount they will be slashed.
	//		- `reporters`: Array of account IDs of the reporters of the offense.
	//		- `payout`: Amount of bounty payout to reporters.
	// - `electionStatus`: Information about the off-chain election. Not included in response when
	//   `forceEra.isForceNone`. Response includes:
	//		- `status`: Era election status; either `Close: null` or `Open: <BlockNumber>`. A status of
	//		`Close` indicates that the submission window for solutions from off-chain Phragmen is not
	//		open. A status of `Open` indicates the submission window for off-chain Phragmen solutions
	//		has been open since BlockNumber. N.B. when the submission window is open, certain
	//		extrinsics are not allowed because they would mutate the state that the off-chain Phragmen
	// 		calculation relies on for calculating results.
	//		- `toggleEstimate`: **Upper bound estimate** of the block height at which the `status` will
	//    switch.
	// - `idealValidatorCount`: Upper bound of validator set size; considered the ideal size. Not
	//   included in response when `forceEra.isForceNone`.
	// - `validatorSet`: Stash account IDs of the validators for the current session. Not included in
	//   response when `forceEra.isForceNone`.
	//
	// Note about 'active' vs. 'current' era: The _active_ era is the era currently being rewarded.
	// That is, an elected validator set will be in place for an entire active era, as long as none
	// are kicked out due to slashing. Elections take place at the end of each _current_ era, which
	// is the latest planned era, and may not equal the active era. Normally, the current era index
	// increments one session before the active era, in order to perform the election and queue the
	// validator set for the next active era. For example:
	//
	// ```
	// Time: --------->
	// CurrentEra:            1              |              2              |
	// ActiveEra:   |              1              |              2              |
	// SessionIdx:  |  1 |  2 |  3 |  4 |  5 |  6 |  7 |  8 |  9 | 10 | 11 | 12 | 13 | 14 |
	// Elections:                           ^                             ^
	// Set Changes:                               ^                             ^
	// ```
	//
	// Substrate Reference:
	// - Staking Pallet: https://crates.parity.io/pallet_staking/index.html
	// - Session Pallet: https://crates.parity.io/pallet_session/index.html
	// - `Forcing`: https://crates.parity.io/pallet_staking/enum.Forcing.html
	// - `ElectionStatus`: https://crates.parity.io/pallet_staking/enum.ElectionStatus.html
	get('/staking-info/', async (_) => {
		const hash = await api.rpc.chain.getFinalizedHead();

		return await handler.fetchStakingInfo(hash);
	});

	get('/staking-info/:number', async (params) => {
		const hash: BlockHash = await getHashForBlock(api, params.number);

		return await handler.fetchStakingInfo(hash);
	});

	// GET staking information for an address.
	//
	// Paths:
	// - `address`: The _Stash_ address for staking.
	// - (Optional) `number`: Block hash or height at which to query. If not provided, queries
	//   finalized head.
	//
	// Returns:
	// - `at`: Block number and hash at which the call was made.
	// - `rewardDestination`: The account to which rewards will be paid. Can be 'Staked' (Stash
	//   account, adding to the amount at stake), 'Stash' (Stash address, not adding to the amount at
	//   stake), or 'Controller' (Controller address).
	// - `controller`: Controller address for the given Stash.
	// - `numSlashingSpans`: Number of slashing spans on Stash account; `null` if provided address is
	//    not a Controller.
	// - `staking`: The staking ledger. Empty object if provided address is not a Controller.
	//   - `stash`: The stash account whose balance is actually locked and at stake.
	//   - `total`: The total amount of the stash's balance that we are currently accounting for.
	//     Simply `active + unlocking`.
	//   - `active`: The total amount of the stash's balance that will be at stake in any forthcoming
	//     eras.
	//   - `unlocking`: Any balance that is becoming free, which may eventually be transferred out of
	//     the stash (assuming it doesn't get slashed first). Represented as an array of objects, each
	//     with an `era` at which `value` will be unlocked.
	//   - `claimedRewards`: Array of eras for which the stakers behind a validator have claimed
	//     rewards. Only updated for _validators._
	//
	// Note: Runtime versions of Kusama less than 1062 will either have `lastReward` in place of
	// `claimedRewards`, or no field at all. This is related to changes in reward distribution. See:
	// - Lazy Payouts: https://github.com/paritytech/substrate/pull/4474
	// - Simple Payouts: https://github.com/paritytech/substrate/pull/5406
	//
	// Substrate Reference:
	// - Staking Pallet: https://crates.parity.io/pallet_staking/index.html
	// - `RewardDestination`: https://crates.parity.io/pallet_staking/enum.RewardDestination.html
	// - `Bonded`: https://crates.parity.io/pallet_staking/struct.Bonded.html
	// - `StakingLedger`: https://crates.parity.io/pallet_staking/struct.StakingLedger.html
	app.use('/staking/:address', validateAddressMiddleware);
	get('/staking/:address', async (params) => {
		const { address } = params;
		const hash = await api.rpc.chain.getFinalizedHead();

		return await handler.fetchAddressStakingInfo(hash, address);
	});

	get('/staking/:address/:number', async (params) => {
		const { address } = params;
		const hash: BlockHash = await getHashForBlock(api, params.number);

		return await handler.fetchAddressStakingInfo(hash, address);
	});

	// GET vesting information for an address.
	//
	// Paths:
	// - `address`: Address to query.
	// - (Optional) `number`: Block hash or height at which to query. If not provided, queries
	//   finalized head.
	//
	// Returns:
	// - `at`: Block number and hash at which the call was made.
	// - `vesting`: Vesting schedule for an account.
	//   - `locked`: Number of tokens locked at start.
	//   - `perBlock`: Number of tokens that gets unlocked every block after `startingBlock`.
	//   - `startingBlock`: Starting block for unlocking(vesting).
	//
	// Substrate Reference:
	// - Vesting Pallet: https://crates.parity.io/pallet_vesting/index.html
	// - `VestingInfo`: https://crates.parity.io/pallet_vesting/struct.VestingInfo.html
	app.use('/vesting/:address', validateAddressMiddleware);
	get('/vesting/:address', async (params) => {
		const { address } = params;
		const hash = await api.rpc.chain.getFinalizedHead();

		return await handler.fetchVesting(hash, address);
	});

	get('/vesting/:address/:number', async (params) => {
		const { address } = params;
		const hash: BlockHash = await getHashForBlock(api, params.number);

		return await handler.fetchVesting(hash, address);
	});

	// GET the chain's metadata.
	//
	// Paths:
	// - (Optional) `number`: Block hash or height at which to query. If not provided, queries
	//   finalized head.
	//
	// Returns:
	// - Metadata object.
	//
	// Substrate Reference:
	// - FRAME Support: https://crates.parity.io/frame_support/metadata/index.html
	// - Knowledge Base: https://substrate.dev/docs/en/knowledgebase/runtime/metadata
	get('/metadata/', async () => {
		const hash = await api.rpc.chain.getFinalizedHead();

		return await handler.fetchMetadata(hash);
	});

	get('/metadata/:number', async (params) => {
		const hash: BlockHash = await getHashForBlock(api, params.number);
		return await handler.fetchMetadata(hash);
	});

	// GET the claims type for an Ethereum address.
	//
	// Paths:
	// - `ethAddress`: The _Ethereum_ address that holds a DOT claim.
	// - (Optional) `number`: Block hash or height at which to query. If not provided, queries
	//   finalized head.
	//
	// Returns:
	// - `type`: The type of claim. 'Regular' or 'Saft'.
	//
	// Reference:
	// - Claims Guide: https://wiki.polkadot.network/docs/en/claims
	get('/claims/:ethAddress', async (params) => {
		const { ethAddress } = params;
		const hash = await api.rpc.chain.getFinalizedHead();

		return await handler.fetchClaimsInfo(hash, ethAddress);
	});

	get('/claims/:ethAddress/:number', async (params) => {
		const { ethAddress } = params;
		const hash: BlockHash = await getHashForBlock(api, params.number);

		return await handler.fetchClaimsInfo(hash, ethAddress);
	});

	// GET all the information needed to construct a transaction offline.
	//
	// Paths
	// - (Optional) `number`: Block hash or number at which to query. If not provided, queries
	//   finalized head.
	//
	// Returns:
	// - `at`: Block number and hash at which the call was made.
	// - `genesisHash`: The hash of the chain's genesis block.
	// - `chainName`: The chain's name.
	// - `specName`: The chain's spec.
	// - `specVersion`: The spec version. Always increased in a runtime upgrade.
	// - `txversion`: The transaction version. Common `txVersion` numbers indicate that the
	//   transaction encoding format and method indices are the same. Needed for decoding in an
	//   offline environment. Adding new transactions does not change `txVersion`.
	// - `metadata`: The chain's metadata in hex format.
	//
	// Note: `chainName`, `specName`, and `specVersion` are used to define a type registry with a set
	// of signed extensions and types. For Polkadot and Kusama, `chainName` is not used in defining
	// this registry, but in other Substrate-based chains that re-launch their network without
	// changing the `specName`, the `chainName` would be needed to create the correct registry.
	//
	// Substrate Reference:
	// - `RuntimeVersion`: https://crates.parity.io/sp_version/struct.RuntimeVersion.html
	// - `SignedExtension`: https://crates.parity.io/sp_runtime/traits/trait.SignedExtension.html
	// - FRAME Support: https://crates.parity.io/frame_support/metadata/index.html
	get('/tx/artifacts', async () => {
		const hash = await api.rpc.chain.getFinalizedHead();

		return await handler.fetchTxArtifacts(hash);
	});

	get('/tx/artifacts/:number', async (params) => {
		const hash: BlockHash = await getHashForBlock(api, params.number);
		return await handler.fetchTxArtifacts(hash);
	});

	// POST a serialized transaction and receive a fee estimate.
	//
	// Post info:
	// - `data`: Expects a hex-encoded transaction, e.g. '{"tx": "0x..."}'.
	// - `headers`: Expects 'Content-Type: application/json'.
	//
	// Returns:
	// - Success:
	//   - `weight`: Extrinsic weight.
	//   - `class`: Extrinsic class, one of 'Normal', 'Operational', or 'Mandatory'.
	//   - `partialFee`: _Expected_ inclusion fee for the transaction. Note that the fee rate changes
	//     up to 30% in a 24 hour period and this will not be the exact fee.
	// - Failure:
	//   - `error`: Error description.
	//   - `data`: The extrinsic and reference block hash.
	//   - `cause`: Error message from the client.
	//
	// Note: `partialFee` does not include any tips that you may add to increase a transaction's
	// priority. See the reference on `compute_fee`.
	//
	// Substrate Reference:
	// - `RuntimeDispatchInfo`: https://crates.parity.io/pallet_transaction_payment_rpc_runtime_api/struct.RuntimeDispatchInfo.html
	// - `query_info`: https://crates.parity.io/pallet_transaction_payment/struct.Module.html#method.query_info
	// - `compute_fee`: https://crates.parity.io/pallet_transaction_payment/struct.Module.html#method.compute_fee
	post('/tx/fee-estimate/', async (_, body) => {
		// eslint-disable-next-line @typescript-eslint/no-unsafe-member-access
		if (body && typeof body.tx !== 'string') {
			return {
				error: 'Missing field `tx` on request body.',
			};
		}

		const hash = await api.rpc.chain.getFinalizedHead();

		// eslint-disable-next-line @typescript-eslint/no-unsafe-member-access
		return await handler.fetchFeeInformation(hash, body.tx);
	});

	// POST a serialized transaction to submit to the transaction queue.
	//
	// Post info:
	// - `data`: Expects a hex-encoded transaction, e.g. '{"tx": "0x..."}'.
	// - `headers`: Expects 'Content-Type: application/json'.
	//
	// Returns:
	// - Success:
	//   - `hash`: The hash of the encoded transaction.
	// - Failure:
	//   - `error`: 'Failed to parse a tx' or 'Failed to submit a tx'. In the case of the former, the
	//     Sidecar was unable to parse the transaction and never even submitted it to the client. In
	//     the case of the latter, the transaction queue rejected the transaction.
	//   - `data`: The hex-encoded extrinsic. Only present if Sidecar fails to parse a transaction.
	//   - `cause`: The error message from parsing or from the client.
	post('/tx/', async (_, body) => {
		// eslint-disable-next-line @typescript-eslint/no-unsafe-member-access
		if (body && typeof body.tx !== 'string') {
			return {
				error: 'Missing field `tx` on request body.',
			};
		}

		// eslint-disable-next-line @typescript-eslint/no-unsafe-member-access
		return await handler.submitTx(body.tx);
	});

<<<<<<< HEAD
	app.use(errorMiddleware);

	app.listen(PORT, HOST, () =>
		console.log(`Running on http://${HOST}:${PORT}/`)
=======
	app.listen(config.PORT, config.HOST, () =>
		console.log(`Listening on http://${config.HOST}:${config.PORT}/`)
>>>>>>> a1dded78
	);
}

async function getHashForBlock(
	api: ApiPromise,
	blockId: string
): Promise<BlockHash> {
	try {
		let blockNumber;

		const isHexStr = isHex(blockId);
		if (isHexStr && blockId.length === 66) {
			// This is a block hash
			return api.createType('BlockHash', blockId);
		} else if (isHexStr) {
			throw {
				error:
					`Cannot get block hash for ${blockId}. ` +
					`Hex string block IDs must be 32-bytes (66-characters) in length.`,
			};
		}

		// Not a block hash, must be a block height
		try {
			blockNumber = parseBlockNumber(blockId);
		} catch (err) {
			throw {
				error:
					`Cannot get block hash for ${blockId}. ` +
					`Block IDs must be either 32-byte hex strings or non-negative decimal integers.`,
			};
		}

		return await api.rpc.chain.getBlockHash(blockNumber);
	} catch (err) {
		// eslint-disable-next-line @typescript-eslint/no-unsafe-member-access
		if (err && typeof err.error === 'string') {
			throw err;
		}

		throw { error: `Cannot get block hash for ${blockId}.` };
	}
}

main().catch(console.log);<|MERGE_RESOLUTION|>--- conflicted
+++ resolved
@@ -24,12 +24,9 @@
 import * as morgan from 'morgan';
 
 import ApiHandler from './ApiHandler';
-<<<<<<< HEAD
+import config from './config_setup';
 import errorMiddleware from './middleware/error.middleware';
 import { validateAddressMiddleware } from './middleware/validations.middleware';
-=======
-import config from './config_setup';
->>>>>>> a1dded78
 import { parseBlockNumber, sanitizeNumbers } from './utils';
 
 async function main() {
@@ -526,15 +523,8 @@
 		return await handler.submitTx(body.tx);
 	});
 
-<<<<<<< HEAD
-	app.use(errorMiddleware);
-
-	app.listen(PORT, HOST, () =>
-		console.log(`Running on http://${HOST}:${PORT}/`)
-=======
 	app.listen(config.PORT, config.HOST, () =>
 		console.log(`Listening on http://${config.HOST}:${config.PORT}/`)
->>>>>>> a1dded78
 	);
 }
 
