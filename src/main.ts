// Copyright 2017-2020 Parity Technologies (UK) Ltd.
// This file is part of Substrate API Sidecar.
//
// Substrate API Sidecar is free software: you can redistribute it and/or modify
// it under the terms of the GNU General Public License as published by
// the Free Software Foundation, either version 3 of the License, or
// (at your option) any later version.
//
// This program is distributed in the hope that it will be useful,
// but WITHOUT ANY WARRANTY; without even the implied warranty of
// MERCHANTABILITY or FITNESS FOR A PARTICULAR PURPOSE.  See the
// GNU General Public License for more details.
//
// You should have received a copy of the GNU General Public License
// along with this program.  If not, see <http://www.gnu.org/licenses/>.

import { ApiPromise } from '@polkadot/api';
import { WsProvider } from '@polkadot/rpc-provider';
import * as bodyParser from 'body-parser';
import { RequestHandler } from 'express';

import App from './App';
import Config, { ISidecarConfig } from './config_setup';
<<<<<<< HEAD
import {
	errorMiddleware,
	httpErrorMiddleware,
	internalErrorMiddleware,
	legacyErrorMiddleware,
	txErrorMiddleware,
} from './middleware/error_middleware';
import {
	developmentLoggerMiddleware,
	productionLoggerMiddleware,
} from './middleware/logger_middleware';
import { validateAddressMiddleware } from './middleware/validations_middleware';
import { TxRequest, TxRequestBody } from './types/request_types';
import { sanitizeNumbers } from './sanitize';
import { parseBlockNumber } from './utils/utils';
=======
import * as controllers from './controllers';
import * as middleware from './middleware';
>>>>>>> ec121f53

async function main() {
	const configOrNull = Config.GetConfig();

	if (!configOrNull) {
		console.log('Your config is NOT valid, exiting');
		process.exit(1);
	}

	const config: ISidecarConfig = configOrNull;

<<<<<<< HEAD

=======
	// Instantiate a web socket connection to the node for basic polkadot-js use
>>>>>>> ec121f53
	const api = await ApiPromise.create({
		provider: new WsProvider(config.WS_URL),
		types: config.CUSTOM_TYPES,
	});

	const [chainName, { implName }] = await Promise.all([
		await api.rpc.system.chain(),
		await api.rpc.state.getRuntimeVersion(),
	]);

<<<<<<< HEAD
	switch (config.LOG_MODE) {
		case 'errors':
			app.use(productionLoggerMiddleware);
			break;
		case 'all':
			app.use(developmentLoggerMiddleware);
			break;
		default:
			break;
	}

	function get(
		path: string,
		cb: (params: core.ParamsDictionary) => Promise<unknown>
	) {
		app.get(path, async (req, res, next) => {
			try {
				res.send(sanitizeNumbers(await cb(req.params)));
			} catch (err) {
				return next(err);
			}
		});
	}

	function post(
		path: string,
		cb: (
			params: core.ParamsDictionary,
			body: TxRequestBody
		) => Promise<unknown>
	) {
		app.post(path, async (req: TxRequest, res, next) => {
			try {
				res.send(sanitizeNumbers(await cb(req.params, req.body)));
			} catch (err) {
				return next(err);
			}
		});
	}

	get(
		'/',
		// eslint-disable-next-line @typescript-eslint/require-await
		async () =>
			'Sidecar is running, go to /block to get latest finalized block'
=======
	console.log(
		`Connected to chain ${chainName.toString()} on the ${implName.toString()} client at ${
			config.WS_URL
		}`
>>>>>>> ec121f53
	);

	// Create array of middleware that is to be mounted before the routes
	const preMiddleware: RequestHandler[] = [bodyParser.json()];
	if (config.LOG_MODE === 'errors') {
		preMiddleware.push(middleware.productionLogger);
	} else if (config.LOG_MODE === 'all') {
		preMiddleware.push(middleware.developmentLogger);
	}

	// Instantiate controller class instances
	const blocksController = new controllers.Blocks(api);
	const balancesController = new controllers.Balance(api);
	const stakingInfoController = new controllers.StakingInfo(api);
	const stakingController = new controllers.Staking(api);
	const vestingController = new controllers.Vesting(api);
	const metadataController = new controllers.Metadata(api);
	const claimsController = new controllers.Claims(api);
	const txArtifactsController = new controllers.TxArtifacts(api);
	const txFeeEstimateController = new controllers.TxFeeEstimate(api);
	const txSubmitController = new controllers.TxSubmit(api);

	// Create our App
	const app = new App({
		preMiddleware,
		controllers: [
			blocksController,
			balancesController,
			stakingInfoController,
			stakingController,
			vestingController,
			metadataController,
			claimsController,
			txArtifactsController,
			txFeeEstimateController,
			txSubmitController,
		],
		postMiddleware: [
			middleware.txError,
			middleware.httpError,
			middleware.error,
			middleware.legacyError,
			middleware.internalError,
		],
		port: config.PORT,
		host: config.HOST,
	});

	// Start the server
	app.listen();
}

process.on('SIGINT', function () {
	console.log('Caught interrupt signal, exiting...');
	process.exit(0);
});
main().catch(console.log);<|MERGE_RESOLUTION|>--- conflicted
+++ resolved
@@ -21,26 +21,8 @@
 
 import App from './App';
 import Config, { ISidecarConfig } from './config_setup';
-<<<<<<< HEAD
-import {
-	errorMiddleware,
-	httpErrorMiddleware,
-	internalErrorMiddleware,
-	legacyErrorMiddleware,
-	txErrorMiddleware,
-} from './middleware/error_middleware';
-import {
-	developmentLoggerMiddleware,
-	productionLoggerMiddleware,
-} from './middleware/logger_middleware';
-import { validateAddressMiddleware } from './middleware/validations_middleware';
-import { TxRequest, TxRequestBody } from './types/request_types';
-import { sanitizeNumbers } from './sanitize';
-import { parseBlockNumber } from './utils/utils';
-=======
 import * as controllers from './controllers';
 import * as middleware from './middleware';
->>>>>>> ec121f53
 
 async function main() {
 	const configOrNull = Config.GetConfig();
@@ -52,11 +34,7 @@
 
 	const config: ISidecarConfig = configOrNull;
 
-<<<<<<< HEAD
-
-=======
 	// Instantiate a web socket connection to the node for basic polkadot-js use
->>>>>>> ec121f53
 	const api = await ApiPromise.create({
 		provider: new WsProvider(config.WS_URL),
 		types: config.CUSTOM_TYPES,
@@ -67,58 +45,10 @@
 		await api.rpc.state.getRuntimeVersion(),
 	]);
 
-<<<<<<< HEAD
-	switch (config.LOG_MODE) {
-		case 'errors':
-			app.use(productionLoggerMiddleware);
-			break;
-		case 'all':
-			app.use(developmentLoggerMiddleware);
-			break;
-		default:
-			break;
-	}
-
-	function get(
-		path: string,
-		cb: (params: core.ParamsDictionary) => Promise<unknown>
-	) {
-		app.get(path, async (req, res, next) => {
-			try {
-				res.send(sanitizeNumbers(await cb(req.params)));
-			} catch (err) {
-				return next(err);
-			}
-		});
-	}
-
-	function post(
-		path: string,
-		cb: (
-			params: core.ParamsDictionary,
-			body: TxRequestBody
-		) => Promise<unknown>
-	) {
-		app.post(path, async (req: TxRequest, res, next) => {
-			try {
-				res.send(sanitizeNumbers(await cb(req.params, req.body)));
-			} catch (err) {
-				return next(err);
-			}
-		});
-	}
-
-	get(
-		'/',
-		// eslint-disable-next-line @typescript-eslint/require-await
-		async () =>
-			'Sidecar is running, go to /block to get latest finalized block'
-=======
 	console.log(
 		`Connected to chain ${chainName.toString()} on the ${implName.toString()} client at ${
 			config.WS_URL
 		}`
->>>>>>> ec121f53
 	);
 
 	// Create array of middleware that is to be mounted before the routes
