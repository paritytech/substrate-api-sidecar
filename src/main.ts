--- conflicted
+++ resolved
@@ -111,11 +111,6 @@
 	const runtimeSpecController = new controllers.RuntimeSpec(api);
 	const runtimeMetadataController = new controllers.RuntimeMetadata(api);
 	const transactionDryRunController = new controllers.TransactionDryRun(api);
-<<<<<<< HEAD
-	const palletsStakingProgressController = new controllers.palletsStakingProgress(
-		api
-	);
-=======
 	const transactionMaterialController = new controllers.TransactionMaterial(
 		api
 	);
@@ -123,7 +118,9 @@
 		api
 	);
 	const transactionSubmitController = new controllers.TransactionSubmit(api);
->>>>>>> 7f40adee
+	const palletsStakingProgressController = new controllers.palletsStakingProgress(
+		api
+	);
 
 	// Create our App
 	const app = new App({
@@ -141,13 +138,10 @@
 			runtimeSpecController,
 			runtimeMetadataController,
 			transactionDryRunController,
-<<<<<<< HEAD
-			palletsStakingProgressController,
-=======
 			transactionMaterialController,
 			transactionFeeEstimateController,
 			transactionSubmitController,
->>>>>>> 7f40adee
+			palletsStakingProgressController,
 			...v0Controllers,
 		],
 		postMiddleware: [
