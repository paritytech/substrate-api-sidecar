--- conflicted
+++ resolved
@@ -24,8 +24,7 @@
 import { BadRequest } from 'http-errors';
 
 import ApiHandler from './ApiHandler';
-<<<<<<< HEAD
-import config from './config_setup';
+import Config, { SidecarConfig } from './config_setup';
 import {
 	errorMiddleware,
 	httpErrorMiddleware,
@@ -33,10 +32,6 @@
 	legacyErrorMiddleware,
 	txErrorMiddleware,
 } from './middleware/error_middleware';
-=======
-import Config, { SidecarConfig } from './config_setup';
-import errorMiddleware from './middleware/error_middleware';
->>>>>>> d9abf998
 import {
 	developmentLoggerMiddleware,
 	productionLoggerMiddleware,
