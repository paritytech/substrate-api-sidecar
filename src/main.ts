--- conflicted
+++ resolved
@@ -38,12 +38,8 @@
 } from './middleware/logger_middleware';
 import { validateAddressMiddleware } from './middleware/validations_middleware';
 import { TxRequest, TxRequestBody } from './types/request_types';
-<<<<<<< HEAD
 import { sanitizeNumbers } from './utils/sanitize';
 import { parseBlockNumber } from './utils/utils';
-=======
-import { parseBlockNumber, sanitizeNumbers } from './utils/utils';
->>>>>>> a67520ef
 
 async function main() {
 	const configOrNull = Config.GetConfig();
