--- conflicted
+++ resolved
@@ -36,10 +36,6 @@
 
 export const MAX_U32 = '4294967295';
 
-<<<<<<< HEAD
-export const MIN_I32 = '-2147483648';
-export const MAX_I32 = '2147483647';
-=======
 export const MAX_I32 = '2147483647';
 export const MIN_I32 = '-2147483648';
 
@@ -53,7 +49,6 @@
 export const MAX_I8 = '127';
 export const MIN_I8 = '-128';
 
->>>>>>> ec121f53
 /**
  * An 'at' object, which has not been sanitized by `sanitizeNumbers`.
  */
