<<<<<<< HEAD
import { Request, Response } from 'express';
import { RequestHandler } from 'express';
=======
import { Request, RequestHandler, Response } from 'express';
>>>>>>> edc93dc4
import * as morgan from 'morgan';

/**
 * Only log errors in standard Apache combined log output.
 *
 * :remote-addr - :remote-user [:date] ":method :url HTTP/:http-version"
 * :status :res[content-length] ":referrer" ":user-agent"
 */
export const productionLoggerMiddleware = morgan('combined', {
	skip: function (_: Request, res: Response) {
		return res.statusCode < 400; // Only log errors
	},
}) as RequestHandler;

/**
 * Log everything.
 *
 * Concise output colored by response status for development use.
 * The :status token will be colored red for server error codes,
 * yellow for client error codes, cyan for redirection codes, and uncolored
 * for all other codes.
 *
 * :method :url :status :response-time ms - :res[content-length]
 */
export const developmentLoggerMiddleware = morgan('dev') as RequestHandler;<|MERGE_RESOLUTION|>--- conflicted
+++ resolved
@@ -1,9 +1,4 @@
-<<<<<<< HEAD
-import { Request, Response } from 'express';
-import { RequestHandler } from 'express';
-=======
 import { Request, RequestHandler, Response } from 'express';
->>>>>>> edc93dc4
 import * as morgan from 'morgan';
 
 /**
