--- conflicted
+++ resolved
@@ -1,9 +1,5 @@
-<<<<<<< HEAD
 import { Request, RequestHandler, Response } from 'express';
-=======
-import { Request, Response } from 'express';
-import { RequestHandler } from 'express';
->>>>>>> eb246c89
+
 import * as morgan from 'morgan';
 
 /**
