import { Request, Response } from 'express';
import * as morgan from 'morgan';
import { NormalMiddleware } from 'src/types/middleware_types';

/**
<<<<<<< HEAD
 * Only log errors.
 *
 * Standard Apache combined log output.
=======
 * Only log errors in standard Apache combined log output.
 *
>>>>>>> 1be4699a
 * :remote-addr - :remote-user [:date] ":method :url HTTP/:http-version"
 * :status :res[content-length] ":referrer" ":user-agent"
 */
export const productionLoggerMiddleware = morgan('combined', {
	skip: function (_: Request, res: Response) {
		return res.statusCode < 400; // Only log errors
	},
}) as NormalMiddleware;

/**
<<<<<<< HEAD
=======
 * Log everything.
 *
>>>>>>> 1be4699a
 * Concise output colored by response status for development use.
 * The :status token will be colored red for server error codes,
 * yellow for client error codes, cyan for redirection codes, and uncolored
 * for all other codes.
 *
 * :method :url :status :response-time ms - :res[content-length]
 */
export const developmentLoggerMiddleware = morgan('dev') as NormalMiddleware;<|MERGE_RESOLUTION|>--- conflicted
+++ resolved
@@ -3,14 +3,8 @@
 import { NormalMiddleware } from 'src/types/middleware_types';
 
 /**
-<<<<<<< HEAD
- * Only log errors.
- *
- * Standard Apache combined log output.
-=======
  * Only log errors in standard Apache combined log output.
  *
->>>>>>> 1be4699a
  * :remote-addr - :remote-user [:date] ":method :url HTTP/:http-version"
  * :status :res[content-length] ":referrer" ":user-agent"
  */
@@ -21,11 +15,8 @@
 }) as NormalMiddleware;
 
 /**
-<<<<<<< HEAD
-=======
  * Log everything.
  *
->>>>>>> 1be4699a
  * Concise output colored by response status for development use.
  * The :status token will be colored red for server error codes,
  * yellow for client error codes, cyan for redirection codes, and uncolored
