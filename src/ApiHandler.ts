// Copyright 2017-2020 Parity Technologies (UK) Ltd.
// This file is part of Substrate API Sidecar.
//
// Substrate API Sidecar is free software: you can redistribute it and/or modify
// it under the terms of the GNU General Public License as published by
// the Free Software Foundation, either version 3 of the License, or
// (at your option) any later version.
//
// This program is distributed in the hope that it will be useful,
// but WITHOUT ANY WARRANTY; without even the implied warranty of
// MERCHANTABILITY or FITNESS FOR A PARTICULAR PURPOSE.  See the
// GNU General Public License for more details.
//
// You should have received a copy of the GNU General Public License
// along with this program.  If not, see <http://www.gnu.org/licenses/>.

import { ApiPromise } from '@polkadot/api';
import { getSpecTypes } from '@polkadot/types-known';
import { EventData } from '@polkadot/types/generic/Event';
import { BlockHash } from '@polkadot/types/interfaces/chain';
import { EventRecord } from '@polkadot/types/interfaces/system';
<<<<<<< HEAD
import { u32 } from '@polkadot/types/primitive';
import { u8aToHex } from '@polkadot/util';
import { blake2AsU8a } from '@polkadot/util-crypto';
=======
import { EventData } from '@polkadot/types/generic/Event';
import { GenericCall } from '@polkadot/types/generic';
import { blake2AsU8a } from '@polkadot/util-crypto';
import { u8aToHex } from '@polkadot/util';
import { getSpecTypes } from '@polkadot/types-known';
import { u32 } from '@polkadot/types/primitive';
import { DispatchInfo } from '@polkadot/types/interfaces';
import { CalcFee } from '@polkadot/calc-fee'
import { Codec } from '@polkadot/types/types';
import { Struct } from '@polkadot/types';
>>>>>>> 8edc4ae4

interface SanitizedEvent {
	method: string;
	data: EventData;
}

interface SanitizedCall {
	[key: string]: any;
	method: string;
	callIndex: Uint8Array | string;
	args: {
		call?: SanitizedCall;
		calls?: SanitizedCall[];
		[key: string]: any;
	}
}

export default class ApiHandler {
	// private wsUrl: string,
	private api: ApiPromise;
	private specVersion: u32;
	private txVersion: u32;

	constructor(api: ApiPromise) {
		this.api = api;
		// this.wsUrl = wsUrl;
		this.specVersion = api.createType('u32', -1);
		this.txVersion = api.createType('u32', -1);
	}

	// eslint-disable-next-line @typescript-eslint/explicit-module-boundary-types
	async fetchBlock(hash: BlockHash) {
		const api = await this.ensureMeta(hash);
		const [{ block }, events] = await Promise.all([
			api.rpc.chain.getBlock(hash),
			this.fetchEvents(api, hash),
		]);

		const { parentHash, number, stateRoot, extrinsicsRoot } = block.header;

		const header = await api.derive.chain.getHeader(hash);
		const authorId = header?.author;

		const logs = block.header.digest.logs.map((log) => {
			const { type, index, value } = log;

			return { type, index, value };
		});

		const defaultSuccess = typeof events === 'string' ? events : false;
		const extrinsics = block.extrinsics.map((extrinsic) => {
			const {
				method,
				nonce,
				signature,
				signer,
				isSigned,
				tip,
				args,
			} = extrinsic;
			const hash = u8aToHex(blake2AsU8a(extrinsic.toU8a(), 256));

			return {
				method: `${method.sectionName}.${method.methodName}`,
				signature: isSigned ? { signature, signer } : null,
				nonce,
				args,
				newArgs: this.parseGenericCall(method).args,
				tip,
				hash,
				info: {},
				events: [] as SanitizedEvent[],
				success: defaultSuccess,
				// paysFee overrides to bool if `system.ExtrinsicSuccess|ExtrinsicFailed` event is present
				paysFee: null as null | boolean,
			};
		});

		const onInitialize = { events: [] as SanitizedEvent[] };
		const onFinalize = { events: [] as SanitizedEvent[] };

		const successEvent = 'system.ExtrinsicSuccess';
		const failureEvent = 'system.ExtrinsicFailed';

		if (Array.isArray(events)) {
			for (const record of events) {
				const { event, phase } = record;
				const sanitizedEvent = {
					method: `${event.section}.${event.method}`,
					data: event.data,
				};

				if (phase.isApplyExtrinsic) {
					const extrinsicIdx = phase.asApplyExtrinsic.toNumber();
					const extrinsic = extrinsics[extrinsicIdx];

					if (!extrinsic) {
						throw new Error(
							// eslint-disable-next-line @typescript-eslint/restrict-template-expressions
							`Missing extrinsic ${extrinsicIdx} in block ${hash}`
						);
					}

					const method = `${event.section}.${event.method}`;

					if (method === successEvent) {
						extrinsic.success = true;
					}

<<<<<<< HEAD
					if (
						method === 'system.ExtrinsicSuccess' ||
						method === 'system.ExtrinsicFailed'
					) {
						// eslint-disable-next-line @typescript-eslint/no-explicit-any
=======
					if (method === successEvent || method === failureEvent) {
>>>>>>> 8edc4ae4
						const sanitizedData = event.data.toJSON() as any[];

						for (const data of sanitizedData) {
							// eslint-disable-next-line @typescript-eslint/no-unsafe-member-access
							if (data && data.paysFee) {
								extrinsic.paysFee =
									// eslint-disable-next-line @typescript-eslint/no-unsafe-member-access
									data.paysFee === true ||
									// eslint-disable-next-line @typescript-eslint/no-unsafe-member-access
									data.paysFee === 'Yes';

								break;
							}
						}
					}

					extrinsic.events.push(sanitizedEvent);
				} else if (phase.isFinalization) {
					onFinalize.events.push(sanitizedEvent);
				} else if (phase.isInitialization) {
					onInitialize.events.push(sanitizedEvent);
				}
			}
		}

		const perByte = api.consts.transactionPayment.transactionByteFee;
		const extrinsicBaseWeight = api.consts.system.extrinsicBaseWeight;
		const multiplier = await api.query.transactionPayment.nextFeeMultiplier.at(parentHash);
		const version = await api.rpc.state.getRuntimeVersion(parentHash);
		const specName = version.specName.toString();
		const specVersion = version.specVersion.toNumber();
		const fixed128Bug = specName === 'polkadot' && specVersion === 0;
		let fixed128Legacy = false;
		const coefficients = function() {
			if (specName === 'kusama' && specVersion === 1062) {
				fixed128Legacy = true;
				return [{
					coeffInteger: "8",
					coeffFrac: 0,
					degree: 1,
					negative: false,
				}]
			} else if (specName === 'polkadot' || (specName === 'kusama' && specVersion > 1062)) {
				return api.consts.transactionPayment.weightToFee.map(function(c) { return {
					coeffInteger: c.coeffInteger.toString(),
					coeffFrac: c.coeffFrac,
					degree: c.degree,
					negative: c.negative,
				}});
			} else {
				// fee calculation not supported for this runtime
				return null;
			}
		}();
		const calcFee = function() {
			if (coefficients !== null) {
				return CalcFee.from_params(
					coefficients,
					BigInt(extrinsicBaseWeight.toString()),
					multiplier.toString(),
					perByte.toString(),
					fixed128Bug,
					fixed128Legacy,
				)
			} else {
				return null;
			}
		}();

		for (let idx = 0; idx < block.extrinsics.length; ++idx) {
			if (!extrinsics[idx].paysFee || !block.extrinsics[idx].isSigned) {
				continue;
			}

			if (calcFee === null) {
				extrinsics[idx].info = {
					error: `Fee calculation not supported for ${specName}#${specVersion}`,
				};
				continue;
			}

			try {
<<<<<<< HEAD
				// This is only a temporary solution. This runtime RPC will not work if types or logic
				// involved in fee calculation changes in a runtime upgrade. For a long-term solution,
				// we need to calculate fees based on the metadata constants and fee multiplier.
				// https://github.com/paritytech/substrate-api-sidecar/issues/45
				extrinsics[idx].info = api.createType(
					'RuntimeDispatchInfo',
					await api.rpc.payment.queryInfo(
						block.extrinsics[idx].toHex(),
						parentHash
					)
				);
=======
				const xtEvents = extrinsics[idx].events;
				const completedEvent = xtEvents.find((event) => event.method === successEvent || event.method === failureEvent);
				if (!completedEvent) {
					extrinsics[idx].info = {
						error: 'Unable to find success or failure event for extrinsic'
					};

					continue;
				}

				const completedData = completedEvent.data;
				if (!completedData) {
					extrinsics[idx].info = {
						error: 'Success or failure event for extrinsic does not contain expected data'
					};

					continue;
				}

				// both ExtrinsicSuccess and ExtrinsicFailed events have DispatchInfo types as their
				// final arg
				const weightInfo = completedData[completedData.length - 1] as DispatchInfo;
				if (!weightInfo.weight) {
					extrinsics[idx].info = {
						error: 'Success or failure event for extrinsic does not specify weight'
					};

					continue;
				}

				const len = block.extrinsics[idx].encodedLength;
				const weight = weightInfo.weight;

				const partialFee = calcFee.calc_fee(BigInt(weight.toString()), len);

				extrinsics[idx].info = api.createType('RuntimeDispatchInfo', {
					weight,
					class: weightInfo.class,
					partialFee: partialFee
				});
>>>>>>> 8edc4ae4
			} catch (err) {
				console.error(err);
				extrinsics[idx].info = { error: 'Unable to fetch fee info' };
			}
		}

		return {
			number,
			hash,
			parentHash,
			stateRoot,
			extrinsicsRoot,
			authorId,
			logs,
			onInitialize,
			extrinsics,
			onFinalize,
		};
	}

	// eslint-disable-next-line @typescript-eslint/explicit-module-boundary-types
	async fetchBalance(hash: BlockHash, address: string) {
		const api = await this.ensureMeta(hash);

		const [header, locks, sysAccount] = await Promise.all([
			api.rpc.chain.getHeader(hash),
			api.query.balances.locks.at(hash, address),
			api.query.system.account.at(hash, address),
		]);

		const account =
			sysAccount.data != null
				? sysAccount.data
				: await api.query.balances.account.at(hash, address);

		const at = {
			hash,
			height: header.number.toNumber().toString(10),
		};

		if (account && locks && sysAccount) {
			const { free, reserved, miscFrozen, feeFrozen } = account;
			const { nonce } = sysAccount;

			return {
				at,
				nonce,
				free,
				reserved,
				miscFrozen,
				feeFrozen,
				locks,
			};
		} else {
			throw {
				at,
				error: 'Account not found',
			};
		}
	}

	// eslint-disable-next-line @typescript-eslint/explicit-module-boundary-types
	async fetchStakingLedger(hash: BlockHash, address: string) {
		const api = await this.ensureMeta(hash);

		const [header, staking] = await Promise.all([
			api.rpc.chain.getHeader(hash),
			api.query.staking.ledger.at(hash, address),
		]);

		const at = {
			hash,
			height: header.number.toNumber().toString(10),
		};

		return {
			at,
			staking: staking.isNone ? {} : staking,
		};
	}

	// eslint-disable-next-line @typescript-eslint/explicit-module-boundary-types
	async fetchVesting(hash: BlockHash, address: string) {
		const api = await this.ensureMeta(hash);

		const [header, vesting] = await Promise.all([
			api.rpc.chain.getHeader(hash),
			api.query.vesting.vesting.at(hash, address),
		]);

		const at = {
			hash,
			height: header.number.toNumber().toString(10),
		};

		return {
			at,
			vesting: vesting.isNone ? {} : vesting,
		};
	}

	// eslint-disable-next-line @typescript-eslint/explicit-module-boundary-types
	async fetchMetadata(hash: BlockHash) {
		const api = await this.ensureMeta(hash);

		const metadata = await api.rpc.state.getMetadata(hash);

		return metadata;
	}

	// eslint-disable-next-line @typescript-eslint/explicit-module-boundary-types
	async fetchClaimsInfo(hash: BlockHash, ethAddress: string) {
		const api = await this.ensureMeta(hash);
		const agreementType = await api.query.claims.signing.at(
			hash,
			ethAddress
		);
		if (agreementType.isEmpty) {
			return null;
		}

		return {
			type: agreementType.toString(),
		};
	}

	// eslint-disable-next-line @typescript-eslint/explicit-module-boundary-types
	async fetchTxArtifacts(hash: BlockHash) {
		const api = await this.ensureMeta(hash);

		const [header, metadata, genesisHash, name, version] = await Promise.all([
			api.rpc.chain.getHeader(hash),
			api.rpc.state.getMetadata(hash),
			api.rpc.chain.getBlockHash(0),
			api.rpc.system.chain(),
			api.rpc.state.getRuntimeVersion(hash),
		]);

		const at = {
			hash,
			height: header.number.toNumber().toString(10),
		};

		return {
			at,
			genesisHash,
			chainName: name.toString(),
			specName: version.specName.toString(),
			specVersion: version.specVersion,
			txVersion: version.transactionVersion,
			metadata: metadata.toHex(),
		};
	}

	// eslint-disable-next-line @typescript-eslint/explicit-module-boundary-types
	async fetchPayoutInfo(hash: BlockHash, address: string) {
		const api = await this.ensureMeta(hash);

		const [header, rewardDestination, bonded] = await Promise.all([
			api.rpc.chain.getHeader(hash),
			api.query.staking.payee.at(hash, address),
			api.query.staking.bonded.at(hash, address),
		]);

		const at = {
			hash,
			height: header.number.toNumber().toString(10),
		};

		return {
			at,
			rewardDestination,
			bonded,
		};
	}

	// eslint-disable-next-line @typescript-eslint/explicit-module-boundary-types
	async fetchFeeInformation(hash: BlockHash, extrinsic: string) {
		const api = await this.ensureMeta(hash);

		try {
			return await api.rpc.payment.queryInfo(extrinsic, hash);
		} catch (err) {
			throw {
				error: 'Unable to fetch fee info',
				data: {
					extrinsic,
					block: hash,
				},
				// eslint-disable-next-line @typescript-eslint/no-unsafe-call, @typescript-eslint/no-unsafe-assignment, @typescript-eslint/no-unsafe-member-access
				cause: err.toString(),
			};
		}
	}

	// eslint-disable-next-line @typescript-eslint/explicit-module-boundary-types
	async submitTx(extrinsic: string) {
		const api = await this.resetMeta();

		let tx;

		try {
			tx = api.tx(extrinsic);
		} catch (err) {
			throw {
				error: 'Failed to parse a tx',
				data: extrinsic,
				// eslint-disable-next-line @typescript-eslint/no-unsafe-call, @typescript-eslint/no-unsafe-assignment, @typescript-eslint/no-unsafe-member-access
				cause: err.toString(),
			};
		}

		try {
			const hash = await api.rpc.author.submitExtrinsic(tx);

			return {
				hash,
			};
		} catch (err) {
			throw {
				error: 'Failed to submit a tx',
				// eslint-disable-next-line @typescript-eslint/no-unsafe-call, @typescript-eslint/no-unsafe-assignment, @typescript-eslint/no-unsafe-member-access
				cause: err.toString(),
			};
		}
	}

	private async fetchEvents(
		api: ApiPromise,
		hash: BlockHash
	): Promise<EventRecord[] | string> {
		try {
			return await api.query.system.events.at(hash);
		} catch (_) {
			return 'Unable to fetch Events, cannot confirm extrinsic status. Check pruning settings on the node.';
		}
	}

	private async resetMeta(): Promise<ApiPromise> {
		const { api } = this;

		return await this.ensureMeta(await api.rpc.chain.getFinalizedHead());
	}

	private async ensureMeta(hash: BlockHash): Promise<ApiPromise> {
		const { api } = this;

		try {
			const version = await api.rpc.state.getRuntimeVersion(hash);
			const blockSpecVersion = version.specVersion;
			const blockTxVersion = version.transactionVersion;

			// Swap metadata if tx version is different. This block of code should never execute, as
			// specVersion always increases when txVersion increases, but specVersion may increase
			// without an increase in txVersion. Defensive only.
			if (
				!this.txVersion.eq(blockTxVersion) &&
				this.specVersion.eq(blockSpecVersion)
			) {
				console.warn('txVersion bumped without specVersion bumping');
				this.txVersion = blockTxVersion;
				const meta = await api.rpc.state.getMetadata(hash);
				api.registry.setMetadata(meta);
			}
			// Swap metadata and confirm txVersion if specVersion is different.
			else if (!this.specVersion.eq(blockSpecVersion)) {
				this.specVersion = blockSpecVersion;
				this.txVersion = blockTxVersion;
				const meta = await api.rpc.state.getMetadata(hash);
				const chain = await api.rpc.system.chain();

				api.registry.register(
					getSpecTypes(
						api.registry,
						chain,
						version.specName,
						blockSpecVersion
					)
				);
				api.registry.setMetadata(meta);
			}
		} catch (err) {
			console.error(
				// eslint-disable-next-line @typescript-eslint/restrict-template-expressions
				`Failed to get Metadata for block ${hash}, using latest.`
			);
			console.error(err);
			this.specVersion = api.createType('u32', -1);
			this.txVersion = api.createType('u32', -1);
		}

		return api;
	}

	private parseArrayGenericCalls(argsArray: Codec[]): (Codec | SanitizedCall)[] {
		return argsArray.map((argument) => {
			if (argument instanceof GenericCall){
				return this.parseGenericCall(argument);
			}

			return argument;
		})
	}

	private parseGenericCall(genericCall: GenericCall): SanitizedCall {
		const {sectionName, methodName, callIndex } = genericCall;
		const newArgs = {};

		// Pull out the struct of arguments to this call
		const callArgs = genericCall.get("args") as Struct;

		// Make sure callArgs exists and we can access its keys
		if (callArgs && callArgs.defKeys){
			// paramName is a string
			for (const paramName of callArgs.defKeys) {
				const argument = callArgs.get(paramName);

				if (Array.isArray(argument)) {
					newArgs[paramName] = this.parseArrayGenericCalls(argument);
				} else if (argument instanceof GenericCall) {
					newArgs[paramName] = this.parseGenericCall(argument);
				} else {
					newArgs[paramName] = argument;
				}
			}
		}

		return {
			method: `${sectionName}.${methodName}`,
			callIndex,
			args: newArgs,
		};
	}
}<|MERGE_RESOLUTION|>--- conflicted
+++ resolved
@@ -19,11 +19,6 @@
 import { EventData } from '@polkadot/types/generic/Event';
 import { BlockHash } from '@polkadot/types/interfaces/chain';
 import { EventRecord } from '@polkadot/types/interfaces/system';
-<<<<<<< HEAD
-import { u32 } from '@polkadot/types/primitive';
-import { u8aToHex } from '@polkadot/util';
-import { blake2AsU8a } from '@polkadot/util-crypto';
-=======
 import { EventData } from '@polkadot/types/generic/Event';
 import { GenericCall } from '@polkadot/types/generic';
 import { blake2AsU8a } from '@polkadot/util-crypto';
@@ -34,7 +29,6 @@
 import { CalcFee } from '@polkadot/calc-fee'
 import { Codec } from '@polkadot/types/types';
 import { Struct } from '@polkadot/types';
->>>>>>> 8edc4ae4
 
 interface SanitizedEvent {
 	method: string;
@@ -144,15 +138,7 @@
 						extrinsic.success = true;
 					}
 
-<<<<<<< HEAD
-					if (
-						method === 'system.ExtrinsicSuccess' ||
-						method === 'system.ExtrinsicFailed'
-					) {
-						// eslint-disable-next-line @typescript-eslint/no-explicit-any
-=======
 					if (method === successEvent || method === failureEvent) {
->>>>>>> 8edc4ae4
 						const sanitizedData = event.data.toJSON() as any[];
 
 						for (const data of sanitizedData) {
@@ -235,19 +221,6 @@
 			}
 
 			try {
-<<<<<<< HEAD
-				// This is only a temporary solution. This runtime RPC will not work if types or logic
-				// involved in fee calculation changes in a runtime upgrade. For a long-term solution,
-				// we need to calculate fees based on the metadata constants and fee multiplier.
-				// https://github.com/paritytech/substrate-api-sidecar/issues/45
-				extrinsics[idx].info = api.createType(
-					'RuntimeDispatchInfo',
-					await api.rpc.payment.queryInfo(
-						block.extrinsics[idx].toHex(),
-						parentHash
-					)
-				);
-=======
 				const xtEvents = extrinsics[idx].events;
 				const completedEvent = xtEvents.find((event) => event.method === successEvent || event.method === failureEvent);
 				if (!completedEvent) {
@@ -288,7 +261,6 @@
 					class: weightInfo.class,
 					partialFee: partialFee
 				});
->>>>>>> 8edc4ae4
 			} catch (err) {
 				console.error(err);
 				extrinsics[idx].info = { error: 'Unable to fetch fee info' };
