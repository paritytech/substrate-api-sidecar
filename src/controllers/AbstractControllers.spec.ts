--- conflicted
+++ resolved
@@ -40,10 +40,7 @@
 	},
 };
 
-<<<<<<< HEAD
-=======
 // eslint-disable-next-line @typescript-eslint/no-unused-vars
->>>>>>> a8387dfb
 const MockController = class MockController extends AbstractController<AbstractService> {
 	protected initRoutes(): void {
 		throw new Error('Method not implemented.');
