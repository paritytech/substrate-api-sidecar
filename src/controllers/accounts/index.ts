--- conflicted
+++ resolved
@@ -16,12 +16,9 @@
 
 export { default as AccountsAssets } from './AccountsAssetsController';
 export { default as AccountsBalanceInfo } from './AccountsBalanceInfoController';
-<<<<<<< HEAD
 export { default as AccountsIdentity } from './AccountsIdentityController';
 export { default as AccountsNominations } from './AccountsNominationsController';
-=======
 export { default as AccountsConvert } from './AccountsConvertController';
->>>>>>> 4007a21b
 export { default as AccountsStakingInfo } from './AccountsStakingInfoController';
 export { default as AccountsStakingPayouts } from './AccountsStakingPayoutsController';
 export { default as AccountsValidate } from './AccountsValidateController';
