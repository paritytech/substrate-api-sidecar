--- conflicted
+++ resolved
@@ -20,12 +20,8 @@
 import { RequestHandler } from 'express';
 import { BadRequest, InternalServerError } from 'http-errors';
 
-<<<<<<< HEAD
 import { ApiPromiseRegistry } from '../../apiRegistry';
-import { validateAddress, validateBoolean, validateRcAt } from '../../middleware';
-=======
 import { validateAddress, validateBoolean, validateUseRcBlock } from '../../middleware';
->>>>>>> 1cf8c874
 import { AccountsStakingPayoutsService } from '../../services';
 import { IEarlyErasBlockInfo } from '../../services/accounts/AccountsStakingPayoutsService';
 import kusamaEarlyErasBlockInfo from '../../services/accounts/kusamaEarlyErasBlockInfo.json';
@@ -156,35 +152,73 @@
 					apiAt = await this.api.at(hash);
 				}
 
-<<<<<<< HEAD
-		let result;
-		if (isAssetHubMigrated) {
-			result = await this.service.fetchAccountStakingPayoutAssetHub(
-				hash,
-				address,
-				this.verifyAndCastOr('depth', sanitizedDepth, 1) as number,
-				eraArg,
-				unclaimedOnly === 'false' ? false : true,
-				currentEra,
-				apiAt,
-			);
-		} else {
-			result = await this.service.fetchAccountStakingPayout(
-				hash,
-				address,
-				this.verifyAndCastOr('depth', sanitizedDepth, 1) as number,
-				eraArg,
-				unclaimedOnly === 'false' ? false : true,
-				currentEra,
-				apiAt,
-			);
-		}
-=======
 				if (!apiAt.query.staking) {
 					throw new BadRequest('Staking pallet not found for queried runtime');
 				}
 
-				const result = await this.service.fetchAccountStakingPayout(
+				let result;
+				if (isAssetHubMigrated) {
+					result = await this.service.fetchAccountStakingPayoutAssetHub(
+						hash,
+						address,
+						this.verifyAndCastOr('depth', sanitizedDepth, 1) as number,
+						eraArg,
+						unclaimedOnly === 'false' ? false : true,
+						currentEra,
+						apiAt,
+					);
+				} else {
+					result = await this.service.fetchAccountStakingPayout(
+						hash,
+						address,
+						this.verifyAndCastOr('depth', sanitizedDepth, 1) as number,
+						eraArg,
+						unclaimedOnly === 'false' ? false : true,
+						currentEra,
+						apiAt,
+					);
+				}
+
+				const finalApiAt = await this.api.at(hash);
+				const ahTimestamp = await finalApiAt.query.timestamp.now();
+
+				const enhancedResult = {
+					...result,
+					rcBlockNumber,
+					ahTimestamp: ahTimestamp.toString(),
+				};
+
+				results.push(enhancedResult);
+			}
+
+			AccountsStakingPayoutsController.sanitizedSend(res, results);
+		} else {
+			let hash = await this.getHashFromAt(at);
+			let apiAt = await this.api.at(hash);
+
+			const { eraArg, currentEra } = await this.getEraAndHash(apiAt, this.verifyAndCastOr('era', era, undefined));
+
+			const sanitizedDepth = this.sanitizeDepth({
+				isKusama,
+				depth: depth?.toString(),
+				era: era?.toString(),
+				currentEra,
+			});
+
+			if (isKusama && currentEra < 518) {
+				const earlyErasBlockInfo: IEarlyErasBlockInfo = kusamaEarlyErasBlockInfo;
+				const block = earlyErasBlockInfo[currentEra].start;
+				hash = await this.getHashFromAt(block.toString());
+				apiAt = await this.api.at(hash);
+			}
+
+			if (!apiAt.query.staking) {
+				throw new BadRequest('Staking pallet not found for queried runtime');
+			}
+
+			let result;
+			if (isAssetHubMigrated) {
+				result = await this.service.fetchAccountStakingPayoutAssetHub(
 					hash,
 					address,
 					this.verifyAndCastOr('depth', sanitizedDepth, 1) as number,
@@ -193,54 +227,17 @@
 					currentEra,
 					apiAt,
 				);
-
-				const finalApiAt = await this.api.at(hash);
-				const ahTimestamp = await finalApiAt.query.timestamp.now();
->>>>>>> 1cf8c874
-
-				const enhancedResult = {
-					...result,
-					rcBlockNumber,
-					ahTimestamp: ahTimestamp.toString(),
-				};
-
-				results.push(enhancedResult);
-			}
-
-			AccountsStakingPayoutsController.sanitizedSend(res, results);
-		} else {
-			let hash = await this.getHashFromAt(at);
-			let apiAt = await this.api.at(hash);
-
-			const { eraArg, currentEra } = await this.getEraAndHash(apiAt, this.verifyAndCastOr('era', era, undefined));
-
-			const sanitizedDepth = this.sanitizeDepth({
-				isKusama,
-				depth: depth?.toString(),
-				era: era?.toString(),
-				currentEra,
-			});
-
-			if (isKusama && currentEra < 518) {
-				const earlyErasBlockInfo: IEarlyErasBlockInfo = kusamaEarlyErasBlockInfo;
-				const block = earlyErasBlockInfo[currentEra].start;
-				hash = await this.getHashFromAt(block.toString());
-				apiAt = await this.api.at(hash);
-			}
-
-			if (!apiAt.query.staking) {
-				throw new BadRequest('Staking pallet not found for queried runtime');
-			}
-
-			const result = await this.service.fetchAccountStakingPayout(
-				hash,
-				address,
-				this.verifyAndCastOr('depth', sanitizedDepth, 1) as number,
-				eraArg,
-				unclaimedOnly === 'false' ? false : true,
-				currentEra,
-				apiAt,
-			);
+			} else {
+				result = await this.service.fetchAccountStakingPayout(
+					hash,
+					address,
+					this.verifyAndCastOr('depth', sanitizedDepth, 1) as number,
+					eraArg,
+					unclaimedOnly === 'false' ? false : true,
+					currentEra,
+					apiAt,
+				);
+			}
 
 			AccountsStakingPayoutsController.sanitizedSend(res, result);
 		}
