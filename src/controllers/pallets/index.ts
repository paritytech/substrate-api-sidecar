// Copyright 2017-2022 Parity Technologies (UK) Ltd.
// This file is part of Substrate API Sidecar.
//
// Substrate API Sidecar is free software: you can redistribute it and/or modify
// it under the terms of the GNU General Public License as published by
// the Free Software Foundation, either version 3 of the License, or
// (at your option) any later version.
//
// This program is distributed in the hope that it will be useful,
// but WITHOUT ANY WARRANTY; without even the implied warranty of
// MERCHANTABILITY or FITNESS FOR A PARTICULAR PURPOSE.  See the
// GNU General Public License for more details.
//
// You should have received a copy of the GNU General Public License
// along with this program.  If not, see <http://www.gnu.org/licenses/>.

export { default as PalletsAssets } from './PalletsAssetsController';
<<<<<<< HEAD
export { default as PalletsDispatchables } from './PalletsDispatchablesController';
=======
export { default as PalletsConsts } from './PalletsConstsController';
>>>>>>> e4e4cacf
export { default as PalletsErrors } from './PalletsErrorsController';
export { default as PalletsEvents } from './PalletsEventsController';
export { default as PalletsNominationPools } from './PalletsNominationPoolsController';
export { default as PalletsStakingProgress } from './PalletsStakingProgressController';
export { default as PalletsStakingValidators } from './PalletsStakingValidatorsController';
export { default as PalletsStorage } from './PalletsStorageController';<|MERGE_RESOLUTION|>--- conflicted
+++ resolved
@@ -15,11 +15,8 @@
 // along with this program.  If not, see <http://www.gnu.org/licenses/>.
 
 export { default as PalletsAssets } from './PalletsAssetsController';
-<<<<<<< HEAD
+export { default as PalletsConsts } from './PalletsConstsController';
 export { default as PalletsDispatchables } from './PalletsDispatchablesController';
-=======
-export { default as PalletsConsts } from './PalletsConstsController';
->>>>>>> e4e4cacf
 export { default as PalletsErrors } from './PalletsErrorsController';
 export { default as PalletsEvents } from './PalletsEventsController';
 export { default as PalletsNominationPools } from './PalletsNominationPoolsController';
