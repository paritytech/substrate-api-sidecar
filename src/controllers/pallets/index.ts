// Copyright 2017-2022 Parity Technologies (UK) Ltd.
// This file is part of Substrate API Sidecar.
//
// Substrate API Sidecar is free software: you can redistribute it and/or modify
// it under the terms of the GNU General Public License as published by
// the Free Software Foundation, either version 3 of the License, or
// (at your option) any later version.
//
// This program is distributed in the hope that it will be useful,
// but WITHOUT ANY WARRANTY; without even the implied warranty of
// MERCHANTABILITY or FITNESS FOR A PARTICULAR PURPOSE.  See the
// GNU General Public License for more details.
//
// You should have received a copy of the GNU General Public License
// along with this program.  If not, see <http://www.gnu.org/licenses/>.

export { default as PalletsAssets } from './PalletsAssetsController';
<<<<<<< HEAD
export { default as PalletsErrors } from './PalletsErrorsController';
=======
export { default as PalletsNominationPools } from './PalletsNominationPoolsController';
>>>>>>> 7534b1e9
export { default as PalletsStakingProgress } from './PalletsStakingProgressController';
export { default as PalletsStorage } from './PalletsStorageController';<|MERGE_RESOLUTION|>--- conflicted
+++ resolved
@@ -15,10 +15,7 @@
 // along with this program.  If not, see <http://www.gnu.org/licenses/>.
 
 export { default as PalletsAssets } from './PalletsAssetsController';
-<<<<<<< HEAD
 export { default as PalletsErrors } from './PalletsErrorsController';
-=======
 export { default as PalletsNominationPools } from './PalletsNominationPoolsController';
->>>>>>> 7534b1e9
 export { default as PalletsStakingProgress } from './PalletsStakingProgressController';
 export { default as PalletsStorage } from './PalletsStorageController';