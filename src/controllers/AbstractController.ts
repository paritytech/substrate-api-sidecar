import { ApiPromise } from '@polkadot/api';
import { BlockHash } from '@polkadot/types/interfaces';
import { isHex } from '@polkadot/util';
import { RequestHandler, Response, Router } from 'express';
import * as express from 'express';
import { BadRequest, HttpError, InternalServerError } from 'http-errors';
import {
	IAddressNumberParams,
	IAddressParam,
	INumberParam,
} from 'src/types/request_types';

<<<<<<< HEAD
import { isBasicLegacyError } from '../types/errors';
import { sanitizeNumbers } from '../utils/utils';
=======
import { sanitizeNumbers } from '../sanitize/sanitizeNumbers';
>>>>>>> ec121f53

type SidecarRequestHandler =
	| RequestHandler<IAddressParam>
	| RequestHandler<IAddressNumberParams>
	| RequestHandler<INumberParam>
	| RequestHandler;

/**
 * Abstract base class for creating controller classes.
 */
export default abstract class AbstractController {
	private _router: Router = express.Router();
	constructor(protected api: ApiPromise, private _path: string) {}

	get path(): string {
		return this._path;
	}

	get router(): Router {
		return this._router;
	}

	/**
	 * Mount all controller handler methods on the class's private router.
	 *
	 * Keep in mind that asynchronous errors in the RequestHandlers need to be
	 * dealt with manually.
	 */
	protected abstract initRoutes(): void;

	/**
	 * Safely mount async GET routes by wrapping them with an express
	 * handler friendly try / catch block and then mounting on the controllers
	 * router.
	 *
	 * @param pathsAndHandlers array of tuples containing the suffix to the controller
	 * base path (use empty string if no suffix) and the get request handler function.
	 */
	protected safeMountAsyncGetHandlers(
		pathsAndHandlers: [string, SidecarRequestHandler][]
	): void {
		for (const pathAndHandler of pathsAndHandlers) {
			const [pathSuffix, handler] = pathAndHandler;
			this.router.get(
				`${this.path}${pathSuffix}`,
				this.catchWrap(handler as RequestHandler)
			);
		}
	}

	/**
	 * Wrapper for any asynchronous RequestHandler function. Pipes errors
	 * to downstream error handling middleware.
	 *
	 * @param cb ExpressHandler
	 */
	protected catchWrap = (cb: RequestHandler): RequestHandler => async (
		req,
		res,
		next
	): Promise<void> => {
		try {
			await cb(req, res, next);
		} catch (err) {
			next(err);
		}
	};

	/**
	 * Create or retrieve the corresponding BlockHash for the given block identifier.
	 * This also acts as a validation for string based block identifiers.
	 *
	 * @param blockId string representing a hash or number block identifier.
	 */
	protected async getHashForBlock(blockId: string): Promise<BlockHash> {
		let blockNumber;

		try {
			const isHexStr = isHex(blockId);
			if (isHexStr && blockId.length === 66) {
				// This is a block hash
				return this.api.createType('BlockHash', blockId);
			} else if (isHexStr) {
				throw new BadRequest(
					`Cannot get block hash for ${blockId}. ` +
						`Hex string block IDs must be 32-bytes (66-characters) in length.`
				);
			} else if (blockId.slice(0, 2) === '0x') {
				throw new BadRequest(
					`Cannot get block hash for ${blockId}. ` +
						`Hex string block IDs must be a valid hex string ` +
						`and must be 32-bytes (66-characters) in length.`
				);
			}

			// Not a block hash, must be a block height
			try {
				blockNumber = this.parseBlockNumber(blockId);
			} catch (err) {
				throw new BadRequest(
					`Cannot get block hash for ${blockId}. ` +
						`Block IDs must be either 32-byte hex strings or non-negative decimal integers.`
				);
			}

			return await this.api.rpc.chain.getBlockHash(blockNumber);
		} catch (err) {
			if (err instanceof HttpError) {
				// Throw errors we created in the above try block
				throw err;
			}

			const { number } = await this.api.rpc.chain
				.getHeader()
				.catch(() => {
					throw new InternalServerError(
						'Failed while trying to get the latest header.'
					);
				});
			if (blockNumber && number.toNumber() < blockNumber) {
				throw new BadRequest(
					`Specified block number is larger than the current largest block. ` +
						`The largest known block number is ${number.toString()}.`
				);
			}

			// This should never be used, but here just in case
			if (isBasicLegacyError(err)) {
				throw err;
			}

			throw new InternalServerError(
				`Cannot get block hash for ${blockId}.`
			);
		}
	}

	private parseBlockNumber(n: string): number {
		const num = Number(n);

		if (!Number.isInteger(num) || num < 0) {
			throw new BadRequest('Invalid block number');
		}

		return num;
	}

	/**
	 * Sanitize the numbers within the response body and then send the response
	 * body using the original Express Response object.
	 *
	 * @param res Response
	 * @param body response body
	 */
	static sanitizedSend<T = unknown>(res: Response<T>, body: T): void {
		// eslint-disable-next-line @typescript-eslint/no-unsafe-assignment
		const sanitizedBody = sanitizeNumbers(body);

		res.send(sanitizedBody);
	}
}<|MERGE_RESOLUTION|>--- conflicted
+++ resolved
@@ -10,12 +10,8 @@
 	INumberParam,
 } from 'src/types/request_types';
 
-<<<<<<< HEAD
 import { isBasicLegacyError } from '../types/errors';
-import { sanitizeNumbers } from '../utils/utils';
-=======
 import { sanitizeNumbers } from '../sanitize/sanitizeNumbers';
->>>>>>> ec121f53
 
 type SidecarRequestHandler =
 	| RequestHandler<IAddressParam>
