--- conflicted
+++ resolved
@@ -4,11 +4,8 @@
 import { RequestHandler, Response, Router } from 'express';
 import * as express from 'express';
 import { BadRequest, HttpError, InternalServerError } from 'http-errors';
-<<<<<<< HEAD
+import { AbstractService } from 'src/services/AbstractService';
 import { AnyJson } from 'src/types/polkadot-js';
-=======
-import { AbstractService } from 'src/services/AbstractService';
->>>>>>> 176e6e9f
 import {
 	IAddressNumberParams,
 	IAddressParam,
