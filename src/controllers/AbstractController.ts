--- conflicted
+++ resolved
@@ -3,12 +3,8 @@
 import { isHex } from '@polkadot/util';
 import { RequestHandler, Response, Router } from 'express';
 import * as express from 'express';
-<<<<<<< HEAD
-import { BadRequest } from 'http-errors';
+import { BadRequest, HttpError, InternalServerError } from 'http-errors';
 import AbstractService from 'src/services/AbstractService';
-=======
-import { BadRequest, HttpError, InternalServerError } from 'http-errors';
->>>>>>> 88f80d68
 import {
 	IAddressNumberParams,
 	IAddressParam,
