--- conflicted
+++ resolved
@@ -192,11 +192,7 @@
 	/**
 	 * Get a BlockHash based on the `at` query param.
 	 *
-<<<<<<< HEAD
-	 * @param at should be a block height, hash, or none from the `at` query param
-=======
 	 * @param at should be a block height, hash, or undefined from the `at` query param
->>>>>>> 7c9008b7
 	 */
 	protected async getHashFromAt(at: unknown): Promise<BlockHash> {
 		return typeof at === 'string'
