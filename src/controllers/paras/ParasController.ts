import { ApiPromise } from '@polkadot/api';
import { RequestHandler } from 'express';
import { IParaIdParam } from 'src/types/requests';

import { ParasService } from '../../services';
import AbstractController from '../AbstractController';

export default class ParasController extends AbstractController<ParasService> {
	constructor(api: ApiPromise) {
		super(api, '/experimental/paras', new ParasService(api));
		this.initRoutes();
	}

	protected initRoutes(): void {
		this.safeMountAsyncGetHandlers([
<<<<<<< HEAD
			['/', this.getParas],
			['/crowdloans', this.getCrowdloans],
			['/:paraId/crowdloan-info', this.getCrowdloanInfo],
			['/:paraId/lease-info', this.getLeaseInfo],
			['/leases/current', this.getLeasesCurrent],
			['/auctions/current', this.getAuctionsCurrent],
		]);
	}

	private getParas: RequestHandler = async (
		{ query: { at } },
		res
	): Promise<void> => {
		const hash = await this.getHashFromAt(at);
		ParasController.sanitizedSend(res, await this.service.paras(hash));
	};

	private getCrowdloanInfo: RequestHandler<IParaIdParam> = async (
=======
			['/crowdloans', this.getCrowdloans],
			['/:paraId/crowdloans-info', this.getCrowdloansInfo],
		]);
	}

	private getCrowdloansInfo: RequestHandler<IParaIdParam> = async (
>>>>>>> d5b546a6
		{ params: { paraId }, query: { at } },
		res
	): Promise<void> => {
		const hash = await this.getHashFromAt(at);
		const paraIdArg = this.parseNumberOrThrow(
			paraId,
			'paraId must be an integer'
		);

		ParasController.sanitizedSend(
			res,
			await this.service.crowdloansInfo(hash, paraIdArg)
		);
	};

	private getCrowdloans: RequestHandler = async (
		{ query: { at, fundInfo } },
		res
	): Promise<void> => {
		const hash = await this.getHashFromAt(at);

		const includeFundInfo = fundInfo === 'true' ? true : false;

		ParasController.sanitizedSend(
			res,
			await this.service.crowdloans(hash, includeFundInfo)
		);
	};
<<<<<<< HEAD

	private getLeaseInfo: RequestHandler<IParaIdParam> = async (
		{ params: { paraId }, query: { at } },
		res
	): Promise<void> => {
		const hash = await this.getHashFromAt(at);
		const paraIdArg = this.parseNumberOrThrow(
			paraId,
			'paraId must be an integer'
		);

		ParasController.sanitizedSend(
			res,
			await this.service.leaseInfo(hash, paraIdArg)
		);
	};

	private getLeasesCurrent: RequestHandler = async (
		{ query: { at, currentLeaseHolders } },
		res
	): Promise<void> => {
		const hash = await this.getHashFromAt(at);
		const includeCurrentLeaseHolders =
			currentLeaseHolders === 'false' ? false : true;

		ParasController.sanitizedSend(
			res,
			await this.service.leasesCurrent(hash, includeCurrentLeaseHolders)
		);
	};

	private getAuctionsCurrent: RequestHandler = async (
		{ query: { at } },
		res
	): Promise<void> => {
		const hash = await this.getHashFromAt(at);

		ParasController.sanitizedSend(
			res,
			await this.service.auctionsCurrent(hash)
		);
	};
=======
>>>>>>> d5b546a6
}<|MERGE_RESOLUTION|>--- conflicted
+++ resolved
@@ -13,7 +13,6 @@
 
 	protected initRoutes(): void {
 		this.safeMountAsyncGetHandlers([
-<<<<<<< HEAD
 			['/', this.getParas],
 			['/crowdloans', this.getCrowdloans],
 			['/:paraId/crowdloan-info', this.getCrowdloanInfo],
@@ -32,14 +31,6 @@
 	};
 
 	private getCrowdloanInfo: RequestHandler<IParaIdParam> = async (
-=======
-			['/crowdloans', this.getCrowdloans],
-			['/:paraId/crowdloans-info', this.getCrowdloansInfo],
-		]);
-	}
-
-	private getCrowdloansInfo: RequestHandler<IParaIdParam> = async (
->>>>>>> d5b546a6
 		{ params: { paraId }, query: { at } },
 		res
 	): Promise<void> => {
@@ -68,7 +59,6 @@
 			await this.service.crowdloans(hash, includeFundInfo)
 		);
 	};
-<<<<<<< HEAD
 
 	private getLeaseInfo: RequestHandler<IParaIdParam> = async (
 		{ params: { paraId }, query: { at } },
@@ -111,6 +101,4 @@
 			await this.service.auctionsCurrent(hash)
 		);
 	};
-=======
->>>>>>> d5b546a6
 }