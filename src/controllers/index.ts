// Copyright 2017-2022 Parity Technologies (UK) Ltd.
// This file is part of Substrate API Sidecar.
//
// Substrate API Sidecar is free software: you can redistribute it and/or modify
// it under the terms of the GNU General Public License as published by
// the Free Software Foundation, either version 3 of the License, or
// (at your option) any later version.
//
// This program is distributed in the hope that it will be useful,
// but WITHOUT ANY WARRANTY; without even the implied warranty of
// MERCHANTABILITY or FITNESS FOR A PARTICULAR PURPOSE.  See the
// GNU General Public License for more details.
//
// You should have received a copy of the GNU General Public License
// along with this program.  If not, see <http://www.gnu.org/licenses/>.

import {
	AccountsAssets,
	AccountsBalanceInfo,
	AccountsConvert,
	AccountsStakingInfo,
	AccountsStakingPayouts,
	AccountsValidate,
	AccountsVestingInfo,
} from './accounts';
import { Blocks, BlocksExtrinsics, BlocksTrace } from './blocks';
import { ContractsInk } from './contracts';
import { NodeNetwork, NodeTransactionPool, NodeVersion } from './node';
import {
	PalletsAssets,
<<<<<<< HEAD
	PalletsErrors,
=======
	PalletsNominationPools,
>>>>>>> 7534b1e9
	PalletsStakingProgress,
	PalletsStorage,
} from './pallets';
import { Paras } from './paras';
import { RuntimeCode, RuntimeMetadata, RuntimeSpec } from './runtime';
import {
	TransactionDryRun,
	TransactionFeeEstimate,
	TransactionMaterial,
	TransactionSubmit,
} from './transaction';

/**
 * Object containing every controller class definition.
 */
export const controllers = {
	Blocks,
	BlocksExtrinsics,
	BlocksTrace,
	AccountsAssets,
	AccountsBalanceInfo,
	AccountsConvert,
	AccountsStakingInfo,
	AccountsValidate,
	AccountsVestingInfo,
	AccountsStakingPayouts,
	ContractsInk,
	PalletsAssets,
<<<<<<< HEAD
	PalletsErrors,
=======
	PalletsNominationPools,
>>>>>>> 7534b1e9
	PalletsStakingProgress,
	PalletsStorage,
	NodeNetwork,
	NodeTransactionPool,
	NodeVersion,
	RuntimeCode,
	RuntimeMetadata,
	RuntimeSpec,
	TransactionDryRun,
	TransactionFeeEstimate,
	TransactionMaterial,
	TransactionSubmit,
	Paras,
};<|MERGE_RESOLUTION|>--- conflicted
+++ resolved
@@ -28,11 +28,8 @@
 import { NodeNetwork, NodeTransactionPool, NodeVersion } from './node';
 import {
 	PalletsAssets,
-<<<<<<< HEAD
 	PalletsErrors,
-=======
 	PalletsNominationPools,
->>>>>>> 7534b1e9
 	PalletsStakingProgress,
 	PalletsStorage,
 } from './pallets';
@@ -61,11 +58,8 @@
 	AccountsStakingPayouts,
 	ContractsInk,
 	PalletsAssets,
-<<<<<<< HEAD
 	PalletsErrors,
-=======
 	PalletsNominationPools,
->>>>>>> 7534b1e9
 	PalletsStakingProgress,
 	PalletsStorage,
 	NodeNetwork,
