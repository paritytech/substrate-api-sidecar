// Copyright 2017-2022 Parity Technologies (UK) Ltd.
// This file is part of Substrate API Sidecar.
//
// Substrate API Sidecar is free software: you can redistribute it and/or modify
// it under the terms of the GNU General Public License as published by
// the Free Software Foundation, either version 3 of the License, or
// (at your option) any later version.
//
// This program is distributed in the hope that it will be useful,
// but WITHOUT ANY WARRANTY; without even the implied warranty of
// MERCHANTABILITY or FITNESS FOR A PARTICULAR PURPOSE.  See the
// GNU General Public License for more details.
//
// You should have received a copy of the GNU General Public License
// along with this program.  If not, see <http://www.gnu.org/licenses/>.

import {
	AccountsAssets,
	AccountsBalanceInfo,
	AccountsConvert,
	AccountsStakingInfo,
	AccountsStakingPayouts,
	AccountsValidate,
	AccountsVestingInfo,
} from './accounts';
import { Blocks, BlocksExtrinsics, BlocksTrace } from './blocks';
import { ContractsInk } from './contracts';
import { NodeNetwork, NodeTransactionPool, NodeVersion } from './node';
import {
	PalletsAssets,
<<<<<<< HEAD
	PalletsDispatchables,
=======
	PalletsConsts,
>>>>>>> e4e4cacf
	PalletsErrors,
	PalletsEvents,
	PalletsNominationPools,
	PalletsStakingProgress,
	PalletsStakingValidators,
	PalletsStorage,
} from './pallets';
import { Paras } from './paras';
import { RuntimeCode, RuntimeMetadata, RuntimeSpec } from './runtime';
import {
	TransactionDryRun,
	TransactionFeeEstimate,
	TransactionMaterial,
	TransactionSubmit,
} from './transaction';

/**
 * Object containing every controller class definition.
 */
export const controllers = {
	Blocks,
	BlocksExtrinsics,
	BlocksTrace,
	AccountsAssets,
	AccountsBalanceInfo,
	AccountsConvert,
	AccountsStakingInfo,
	AccountsValidate,
	AccountsVestingInfo,
	AccountsStakingPayouts,
	ContractsInk,
	PalletsAssets,
<<<<<<< HEAD
	PalletsDispatchables,
=======
	PalletsConsts,
>>>>>>> e4e4cacf
	PalletsErrors,
	PalletsEvents,
	PalletsNominationPools,
	PalletsStakingProgress,
	PalletsStakingValidators,
	PalletsStorage,
	NodeNetwork,
	NodeTransactionPool,
	NodeVersion,
	RuntimeCode,
	RuntimeMetadata,
	RuntimeSpec,
	TransactionDryRun,
	TransactionFeeEstimate,
	TransactionMaterial,
	TransactionSubmit,
	Paras,
};<|MERGE_RESOLUTION|>--- conflicted
+++ resolved
@@ -28,11 +28,8 @@
 import { NodeNetwork, NodeTransactionPool, NodeVersion } from './node';
 import {
 	PalletsAssets,
-<<<<<<< HEAD
+	PalletsConsts,
 	PalletsDispatchables,
-=======
-	PalletsConsts,
->>>>>>> e4e4cacf
 	PalletsErrors,
 	PalletsEvents,
 	PalletsNominationPools,
@@ -65,11 +62,8 @@
 	AccountsStakingPayouts,
 	ContractsInk,
 	PalletsAssets,
-<<<<<<< HEAD
 	PalletsDispatchables,
-=======
 	PalletsConsts,
->>>>>>> e4e4cacf
 	PalletsErrors,
 	PalletsEvents,
 	PalletsNominationPools,
