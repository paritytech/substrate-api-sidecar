// Copyright 2017-2025 Parity Technologies (UK) Ltd.
// This file is part of Substrate API Sidecar.
//
// Substrate API Sidecar is free software: you can redistribute it and/or modify
// it under the terms of the GNU General Public License as published by
// the Free Software Foundation, either version 3 of the License, or
// (at your option) any later version.
//
// This program is distributed in the hope that it will be useful,
// but WITHOUT ANY WARRANTY; without even the implied warranty of
// MERCHANTABILITY or FITNESS FOR A PARTICULAR PURPOSE.  See the
// GNU General Public License for more details.
//
// You should have received a copy of the GNU General Public License
// along with this program.  If not, see <http://www.gnu.org/licenses/>.

import {
	AccountsAssets,
	AccountsBalanceInfo,
	AccountsCompare,
	AccountsConvert,
	AccountsPoolAssets,
	AccountsProxyInfo,
	AccountsStakingInfo,
	AccountsStakingPayouts,
	AccountsValidate,
	AccountsVestingInfo,
} from './accounts';
import { Blocks, BlocksExtrinsics, BlocksRawExtrinsics, BlocksTrace } from './blocks';
import { ContractsInk } from './contracts';
import { CoretimeChain, CoretimeGeneric } from './coretime';
import { NodeNetwork, NodeTransactionPool, NodeVersion } from './node';
import {
	PalletsAssetConversion,
	PalletsAssets,
	PalletsConsts,
	PalletsDispatchables,
	PalletsErrors,
	PalletsEvents,
	PalletsForeignAssets,
	PalletsNominationPools,
	PalletsOnGoingReferenda,
	PalletsPoolAssets,
	PalletsStakingProgress,
	PalletsStakingValidators,
	PalletsStorage,
} from './pallets';
import { Paras } from './paras';
import { RcAccountsBalanceInfo, RcAccountsProxyInfo } from './rc/accounts';
<<<<<<< HEAD
import { RcRuntimeCode, RcRuntimeMetadata, RcRuntimeSpec } from './rc/runtime';
=======
import { RcNodeNetwork, RcNodeTransactionPool, RcNodeVersion } from './rc/node';
>>>>>>> 3b145477
import { RuntimeCode, RuntimeMetadata, RuntimeSpec } from './runtime';
import { TransactionDryRun, TransactionFeeEstimate, TransactionMaterial, TransactionSubmit } from './transaction';
/**
 * Object containing every controller class definition.
 */
export const controllers = {
	Blocks,
	BlocksExtrinsics,
	BlocksTrace,
	BlocksRawExtrinsics,
	AccountsAssets,
	AccountsBalanceInfo,
	AccountsCompare,
	AccountsConvert,
	AccountsPoolAssets,
	AccountsProxyInfo,
	AccountsStakingInfo,
	AccountsValidate,
	AccountsVestingInfo,
	AccountsStakingPayouts,
	ContractsInk,
	PalletsAssets,
	PalletsAssetConversion,
	PalletsDispatchables,
	PalletsConsts,
	PalletsErrors,
	PalletsEvents,
	PalletsForeignAssets,
	PalletsNominationPools,
	PalletsOnGoingReferenda,
	PalletsPoolAssets,
	PalletsStakingProgress,
	PalletsStakingValidators,
	PalletsStorage,
	NodeNetwork,
	NodeTransactionPool,
	NodeVersion,
	RcAccountsBalanceInfo,
	RcAccountsProxyInfo,
<<<<<<< HEAD
	RcRuntimeCode,
	RcRuntimeMetadata,
	RcRuntimeSpec,
=======
	RcNodeNetwork,
	RcNodeTransactionPool,
	RcNodeVersion,
>>>>>>> 3b145477
	RuntimeCode,
	RuntimeMetadata,
	RuntimeSpec,
	TransactionDryRun,
	TransactionFeeEstimate,
	TransactionMaterial,
	TransactionSubmit,
	Paras,
	CoretimeGeneric,
	CoretimeChain,
};<|MERGE_RESOLUTION|>--- conflicted
+++ resolved
@@ -47,11 +47,8 @@
 } from './pallets';
 import { Paras } from './paras';
 import { RcAccountsBalanceInfo, RcAccountsProxyInfo } from './rc/accounts';
-<<<<<<< HEAD
 import { RcRuntimeCode, RcRuntimeMetadata, RcRuntimeSpec } from './rc/runtime';
-=======
 import { RcNodeNetwork, RcNodeTransactionPool, RcNodeVersion } from './rc/node';
->>>>>>> 3b145477
 import { RuntimeCode, RuntimeMetadata, RuntimeSpec } from './runtime';
 import { TransactionDryRun, TransactionFeeEstimate, TransactionMaterial, TransactionSubmit } from './transaction';
 /**
@@ -91,15 +88,12 @@
 	NodeVersion,
 	RcAccountsBalanceInfo,
 	RcAccountsProxyInfo,
-<<<<<<< HEAD
 	RcRuntimeCode,
 	RcRuntimeMetadata,
 	RcRuntimeSpec,
-=======
 	RcNodeNetwork,
 	RcNodeTransactionPool,
 	RcNodeVersion,
->>>>>>> 3b145477
 	RuntimeCode,
 	RuntimeMetadata,
 	RuntimeSpec,
