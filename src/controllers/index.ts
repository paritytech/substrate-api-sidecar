// Copyright 2017-2022 Parity Technologies (UK) Ltd.
// This file is part of Substrate API Sidecar.
//
// Substrate API Sidecar is free software: you can redistribute it and/or modify
// it under the terms of the GNU General Public License as published by
// the Free Software Foundation, either version 3 of the License, or
// (at your option) any later version.
//
// This program is distributed in the hope that it will be useful,
// but WITHOUT ANY WARRANTY; without even the implied warranty of
// MERCHANTABILITY or FITNESS FOR A PARTICULAR PURPOSE.  See the
// GNU General Public License for more details.
//
// You should have received a copy of the GNU General Public License
// along with this program.  If not, see <http://www.gnu.org/licenses/>.

import {
	AccountsAssets,
	AccountsBalanceInfo,
<<<<<<< HEAD
	AccountsIdentity,
	AccountsNominations,
=======
	AccountsConvert,
>>>>>>> 4007a21b
	AccountsStakingInfo,
	AccountsStakingPayouts,
	AccountsValidate,
	AccountsVestingInfo,
} from './accounts';
import { Blocks, BlocksExtrinsics, BlocksTrace } from './blocks';
import { NodeNetwork, NodeTransactionPool, NodeVersion } from './node';
import {
	PalletsAssets,
	PalletsStakingProgress,
	PalletsStorage,
} from './pallets';
import { Paras } from './paras';
import {
	RuntimeCode,
	RuntimeConstants,
	RuntimeMetadata,
	RuntimeSpec,
} from './runtime';
import {
	TransactionDryRun,
	TransactionFeeEstimate,
	TransactionMaterial,
	TransactionSubmit,
} from './transaction';
import { Validators } from './validators';
/**
 * Object containing every controller class definition.
 */
export const controllers = {
	Blocks,
	BlocksExtrinsics,
	BlocksTrace,
	AccountsAssets,
	AccountsBalanceInfo,
<<<<<<< HEAD
	AccountsIdentity,
	AccountsNominations,
=======
	AccountsConvert,
>>>>>>> 4007a21b
	AccountsStakingInfo,
	AccountsValidate,
	AccountsVestingInfo,
	AccountsStakingPayouts,
	PalletsAssets,
	PalletsStakingProgress,
	PalletsStorage,
	NodeNetwork,
	NodeTransactionPool,
	NodeVersion,
	RuntimeCode,
	RuntimeConstants,
	RuntimeMetadata,
	RuntimeSpec,
	TransactionDryRun,
	TransactionFeeEstimate,
	TransactionMaterial,
	TransactionSubmit,
	Paras,
	Validators,
};<|MERGE_RESOLUTION|>--- conflicted
+++ resolved
@@ -17,12 +17,9 @@
 import {
 	AccountsAssets,
 	AccountsBalanceInfo,
-<<<<<<< HEAD
 	AccountsIdentity,
 	AccountsNominations,
-=======
 	AccountsConvert,
->>>>>>> 4007a21b
 	AccountsStakingInfo,
 	AccountsStakingPayouts,
 	AccountsValidate,
@@ -58,12 +55,9 @@
 	BlocksTrace,
 	AccountsAssets,
 	AccountsBalanceInfo,
-<<<<<<< HEAD
 	AccountsIdentity,
 	AccountsNominations,
-=======
 	AccountsConvert,
->>>>>>> 4007a21b
 	AccountsStakingInfo,
 	AccountsValidate,
 	AccountsVestingInfo,
