--- conflicted
+++ resolved
@@ -27,11 +27,8 @@
 export const controllers = {
 	Blocks,
 	BlocksExtrinsics,
-<<<<<<< HEAD
 	BlocksTrace,
-=======
 	AccountsAssets,
->>>>>>> 9a8714c6
 	AccountsBalanceInfo,
 	AccountsStakingInfo,
 	AccountsVestingInfo,
