--- conflicted
+++ resolved
@@ -10,14 +10,9 @@
 import { AbstractInt } from '@polkadot/types/codec/AbstractInt';
 import { Json } from '@polkadot/types/codec/Json';
 import { CodecMap } from '@polkadot/types/codec/Map';
-<<<<<<< HEAD
-import { isObject } from '@polkadot/util';
-import * as BN from 'bn.js';
-=======
 import { isObject, stringCamelCase } from '@polkadot/util';
 import BN from 'bn.js';
 import { InternalServerError } from 'http-errors';
->>>>>>> 68db1763
 
 // import { InternalServerError } from 'http-errors';
 import {
@@ -196,24 +191,10 @@
 
 	map.forEach((value: unknown, key: unknown) => {
 		const nonCodecKey = sanitizeNumbers(key);
-<<<<<<< HEAD
-		console.log(nonCodecKey);
-		if (
-			!(
-				typeof nonCodecKey === 'string' ||
-				typeof nonCodecKey === 'number'
-			)
-		) {
-			return map;
-			// throw new InternalServerError(
-			// 	'Unexpected non-string and non-number key while sanitizing a Map-like type'
-			// );
-=======
 		if (!(typeof nonCodecKey === 'string' || typeof nonCodecKey === 'number')) {
 			throw new InternalServerError(
 				'Unexpected non-string and non-number key while sanitizing a Map-like type'
 			);
->>>>>>> 68db1763
 		}
 
 		jsonMap[nonCodecKey] = sanitizeNumbers(value);
