--- conflicted
+++ resolved
@@ -24,11 +24,7 @@
 	controllers: [
 		'AccountsAssets',
 		'AccountsBalanceInfo',
-<<<<<<< HEAD
-=======
 		'AccountsCompare',
-		'AccountsProxyInfo',
->>>>>>> f0e84a2a
 		'AccountsPoolAssets',
 		'AccountsProxyInfo',
 		'AccountsValidate',
