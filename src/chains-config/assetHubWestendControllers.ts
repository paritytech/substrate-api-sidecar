// Copyright 2017-2025 Parity Technologies (UK) Ltd.
// This file is part of Substrate API Sidecar.
//
// Substrate API Sidecar is free software: you can redistribute it and/or modify
// it under the terms of the GNU General Public License as published by
// the Free Software Foundation, either version 3 of the License, or
// (at your option) any later version.
//
// This program is distributed in the hope that it will be useful,
// but WITHOUT ANY WARRANTY; without even the implied warranty of
// MERCHANTABILITY or FITNESS FOR A PARTICULAR PURPOSE.  See the
// GNU General Public License for more details.
//
// You should have received a copy of the GNU General Public License
// along with this program.  If not, see <http://www.gnu.org/licenses/>.

import { ControllerConfig } from '../types/chains-config';
import { initLRUCache, QueryFeeDetailsCache } from './cache';

/**
 * Asset Hub Westend configuration for Sidecar.
 */
export const assetHubWestendControllers: ControllerConfig = {
	controllers: [
		'AccountsAssets',
		'AccountsBalanceInfo',
		'AccountsPoolAssets',
		'AccountsProxyInfo',
		'AccountsStakingInfo',
		'AccountsStakingPayouts',
		'AccountsValidate',
		'AccountsVestingInfo',
		'Blocks',
		'BlocksExtrinsics',
		'BlocksRawExtrinsics',
		'NodeNetwork',
		'NodeTransactionPool',
		'NodeVersion',
		'PalletsAssets',
		'PalletsAssetConversion',
		'PalletsConsts',
		'PalletsDispatchables',
		'PalletsErrors',
		'PalletsEvents',
		'PalletsForeignAssets',
		'PalletsNominationPools',
		'PalletsOnGoingReferenda',
		'PalletsStakingProgress',
		'PalletsStakingValidators',
		'PalletsStorage',
		'PalletsPoolAssets',
		'RcAccountsBalanceInfo',
		'RcAccountsProxyInfo',
<<<<<<< HEAD
		'RcRuntimeCode',
		'RcRuntimeMetadata',
		'RcRuntimeSpec',
=======
		'RcNodeNetwork',
		'RcNodeTransactionPool',
		'RcNodeVersion',
>>>>>>> 3b145477
		'RuntimeCode',
		'RuntimeMetadata',
		'RuntimeSpec',
		'TransactionDryRun',
		'TransactionFeeEstimate',
		'TransactionMaterial',
		'TransactionSubmit',
	],
	options: {
		finalizes: true,
		minCalcFeeRuntime: 601,
		blockStore: initLRUCache(),
		hasQueryFeeApi: new QueryFeeDetailsCache(null, null),
	},
};<|MERGE_RESOLUTION|>--- conflicted
+++ resolved
@@ -51,15 +51,12 @@
 		'PalletsPoolAssets',
 		'RcAccountsBalanceInfo',
 		'RcAccountsProxyInfo',
-<<<<<<< HEAD
 		'RcRuntimeCode',
 		'RcRuntimeMetadata',
 		'RcRuntimeSpec',
-=======
 		'RcNodeNetwork',
 		'RcNodeTransactionPool',
 		'RcNodeVersion',
->>>>>>> 3b145477
 		'RuntimeCode',
 		'RuntimeMetadata',
 		'RuntimeSpec',
