--- conflicted
+++ resolved
@@ -8,11 +8,8 @@
 	controllers: {
 		Blocks: true,
 		BlocksExtrinsics: true,
-<<<<<<< HEAD
 		BlocksTrace: false,
-=======
 		AccountsAssets: true,
->>>>>>> 9a8714c6
 		AccountsStakingPayouts: true,
 		AccountsBalanceInfo: true,
 		AccountsStakingInfo: true,
