--- conflicted
+++ resolved
@@ -36,11 +36,8 @@
 		'NodeTransactionPool',
 		'NodeVersion',
 		'PalletsAssets',
-<<<<<<< HEAD
 		'PalletsDispatchables',
-=======
 		'PalletsConsts',
->>>>>>> e4e4cacf
 		'PalletsErrors',
 		'PalletsEvents',
 		'PalletsStakingProgress',
