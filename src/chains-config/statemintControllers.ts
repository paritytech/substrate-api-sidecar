--- conflicted
+++ resolved
@@ -31,11 +31,8 @@
 		'NodeTransactionPool',
 		'NodeVersion',
 		'PalletsAssets',
-<<<<<<< HEAD
 		'PalletsConsts',
-=======
 		'PalletsEvents',
->>>>>>> 289d804c
 		'PalletsErrors',
 		'RuntimeCode',
 		'RuntimeMetadata',
