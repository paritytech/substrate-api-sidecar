--- conflicted
+++ resolved
@@ -33,11 +33,8 @@
 		'NodeNetwork',
 		'NodeTransactionPool',
 		'NodeVersion',
-<<<<<<< HEAD
 		'PalletsErrors',
-=======
 		'PalletsNominationPools',
->>>>>>> 7534b1e9
 		'PalletsStakingProgress',
 		'PalletsStorage',
 		'Paras',
