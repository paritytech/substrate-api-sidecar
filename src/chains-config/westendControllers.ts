// Copyright 2017-2022 Parity Technologies (UK) Ltd.
// This file is part of Substrate API Sidecar.
//
// Substrate API Sidecar is free software: you can redistribute it and/or modify
// it under the terms of the GNU General Public License as published by
// the Free Software Foundation, either version 3 of the License, or
// (at your option) any later version.
//
// This program is distributed in the hope that it will be useful,
// but WITHOUT ANY WARRANTY; without even the implied warranty of
// MERCHANTABILITY or FITNESS FOR A PARTICULAR PURPOSE.  See the
// GNU General Public License for more details.
//
// You should have received a copy of the GNU General Public License
// along with this program.  If not, see <http://www.gnu.org/licenses/>.

import { ControllerConfig } from '../types/chains-config';
import { initLRUCache, QueryFeeDetailsCache } from './cache';

/**
 * Westend configuration for Sidecar.
 */
export const westendControllers: ControllerConfig = {
	controllers: [
		'AccountsBalanceInfo',
		'AccountsConvert',
		'AccountsStakingInfo',
		'AccountsStakingPayouts',
		'AccountsValidate',
		'AccountsVestingInfo',
		'Blocks',
		'BlocksExtrinsics',
		'NodeNetwork',
		'NodeTransactionPool',
		'NodeVersion',
<<<<<<< HEAD
		'PalletsDispatchables',
=======
		'PalletsConsts',
>>>>>>> e4e4cacf
		'PalletsErrors',
		'PalletsEvents',
		'PalletsNominationPools',
		'PalletsStakingProgress',
		'PalletsStakingValidators',
		'PalletsStorage',
		'Paras',
		'RuntimeCode',
		'RuntimeMetadata',
		'RuntimeSpec',
		'TransactionDryRun',
		'TransactionFeeEstimate',
		'TransactionMaterial',
		'TransactionSubmit',
	],
	options: {
		finalizes: true,
		minCalcFeeRuntime: 6,
		blockStore: initLRUCache(),
		hasQueryFeeApi: new QueryFeeDetailsCache(null, null),
	},
};<|MERGE_RESOLUTION|>--- conflicted
+++ resolved
@@ -33,11 +33,8 @@
 		'NodeNetwork',
 		'NodeTransactionPool',
 		'NodeVersion',
-<<<<<<< HEAD
 		'PalletsDispatchables',
-=======
 		'PalletsConsts',
->>>>>>> e4e4cacf
 		'PalletsErrors',
 		'PalletsEvents',
 		'PalletsNominationPools',
