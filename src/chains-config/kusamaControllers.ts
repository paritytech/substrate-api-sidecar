--- conflicted
+++ resolved
@@ -34,11 +34,8 @@
 		'NodeNetwork',
 		'NodeTransactionPool',
 		'NodeVersion',
-<<<<<<< HEAD
 		'PalletsDispatchables',
-=======
 		'PalletsConsts',
->>>>>>> e4e4cacf
 		'PalletsErrors',
 		'PalletsEvents',
 		'PalletsNominationPools',
