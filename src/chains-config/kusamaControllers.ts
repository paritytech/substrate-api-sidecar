// Copyright 2017-2022 Parity Technologies (UK) Ltd.
// This file is part of Substrate API Sidecar.
//
// Substrate API Sidecar is free software: you can redistribute it and/or modify
// it under the terms of the GNU General Public License as published by
// the Free Software Foundation, either version 3 of the License, or
// (at your option) any later version.
//
// This program is distributed in the hope that it will be useful,
// but WITHOUT ANY WARRANTY; without even the implied warranty of
// MERCHANTABILITY or FITNESS FOR A PARTICULAR PURPOSE.  See the
// GNU General Public License for more details.
//
// You should have received a copy of the GNU General Public License
// along with this program.  If not, see <http://www.gnu.org/licenses/>.

import { ControllerConfig } from '../types/chains-config';
import { initLRUCache, QueryFeeDetailsCache } from './cache';

/**
 * Kusama configuration for Sidecar.
 */
export const kusamaControllers: ControllerConfig = {
	controllers: [
		'AccountsBalanceInfo',
<<<<<<< HEAD
		'AccountsIdentity',
		'AccountsNominations',
=======
		'AccountsConvert',
>>>>>>> 4007a21b
		'AccountsStakingInfo',
		'AccountsStakingPayouts',
		'AccountsValidate',
		'AccountsVestingInfo',
		'Blocks',
		'BlocksExtrinsics',
		'BlocksTrace',
		'NodeNetwork',
		'NodeTransactionPool',
		'NodeVersion',
		'PalletsStakingProgress',
		'PalletsStorage',
		'Paras',
		'RuntimeCode',
		'RuntimeConstants',
		'RuntimeMetadata',
		'RuntimeSpec',
		'TransactionDryRun',
		'TransactionFeeEstimate',
		'TransactionMaterial',
		'TransactionSubmit',
		'Validators',
	],
	options: {
		finalizes: true,
		minCalcFeeRuntime: 1058,
		blockStore: initLRUCache(),
		hasQueryFeeApi: new QueryFeeDetailsCache(2027, 2028),
	},
};<|MERGE_RESOLUTION|>--- conflicted
+++ resolved
@@ -23,12 +23,9 @@
 export const kusamaControllers: ControllerConfig = {
 	controllers: [
 		'AccountsBalanceInfo',
-<<<<<<< HEAD
 		'AccountsIdentity',
 		'AccountsNominations',
-=======
 		'AccountsConvert',
->>>>>>> 4007a21b
 		'AccountsStakingInfo',
 		'AccountsStakingPayouts',
 		'AccountsValidate',
