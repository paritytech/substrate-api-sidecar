--- conflicted
+++ resolved
@@ -31,13 +31,10 @@
 export * from './NodeTransactionPool';
 export * from './NodeVersion';
 export * from './Pallet';
-<<<<<<< HEAD
+export * from './PalletConstants';
+export * from './PalletConstantsItem';
 export * from './PalletDispatchables';
 export * from './PalletDispatchablesItem';
-=======
-export * from './PalletConstants';
-export * from './PalletConstantsItem';
->>>>>>> e4e4cacf
 export * from './PalletErrors';
 export * from './PalletErrorsItem';
 export * from './PalletEvents';
