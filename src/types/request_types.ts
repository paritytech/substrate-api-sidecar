import { RequestHandler } from 'express';
import { ParamsDictionary, Query } from 'express-serve-static-core';

/**
 * Body for RequestHandlerTx. In other words, the body of a POST route that sends an encoded transaction.
 */
export interface ITx {
	tx: string;
<<<<<<< HEAD
};

export type TxRequest = Request<ParamsDictionary, any, TxRequestBody, Query>;
=======
}

/**
 * Post Request - assuming no url params
 */
// eslint-disable-next-line @typescript-eslint/ban-types, @typescript-eslint/no-explicit-any
export type IPostRequestHandler<T> = RequestHandler<{}, any, T, Query>;

export interface INumberParam extends ParamsDictionary {
	number: string;
}

export interface IAddressParam extends ParamsDictionary {
	address: string;
}

export interface IAddressNumberParams extends IAddressParam {
	number: string;
}
>>>>>>> ec121f53
<|MERGE_RESOLUTION|>--- conflicted
+++ resolved
@@ -6,11 +6,6 @@
  */
 export interface ITx {
 	tx: string;
-<<<<<<< HEAD
-};
-
-export type TxRequest = Request<ParamsDictionary, any, TxRequestBody, Query>;
-=======
 }
 
 /**
@@ -29,5 +24,4 @@
 
 export interface IAddressNumberParams extends IAddressParam {
 	number: string;
-}
->>>>>>> ec121f53
+}