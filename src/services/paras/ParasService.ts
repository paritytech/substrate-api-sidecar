--- conflicted
+++ resolved
@@ -34,10 +34,6 @@
 	/**
 	 * Get crowdloan information for a `paraId`.
 	 *
-<<<<<<< HEAD
-	 * `/:paraId/crowdloan-info` Service function to retrieve crowdloan information for a specific paraId.
-=======
->>>>>>> a9e000ea
 	 * @param hash `BlockHash` to make call at
 	 * @param paraId ID of para to get crowdloan info for
 	 */
