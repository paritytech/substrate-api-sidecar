export * from './accounts';
<<<<<<< HEAD
// export * from './blocks';
export * from './pallets';
=======
export * from './blocks';
// export * from './pallets';
>>>>>>> 7f40adee
export * from './transaction';
export * from './runtime';
export * from './node';<|MERGE_RESOLUTION|>--- conflicted
+++ resolved
@@ -1,11 +1,6 @@
 export * from './accounts';
-<<<<<<< HEAD
-// export * from './blocks';
+export * from './blocks';
 export * from './pallets';
-=======
-export * from './blocks';
-// export * from './pallets';
->>>>>>> 7f40adee
 export * from './transaction';
 export * from './runtime';
 export * from './node';