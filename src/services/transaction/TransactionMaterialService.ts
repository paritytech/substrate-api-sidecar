--- conflicted
+++ resolved
@@ -13,10 +13,6 @@
 		hash: BlockHash,
 		noMeta: boolean
 	): Promise<ITransactionMaterial> {
-<<<<<<< HEAD
-		// const api = await this.ensureMeta(hash);
-=======
->>>>>>> 9e0beca1
 		const { api } = this;
 
 		if (noMeta) {
