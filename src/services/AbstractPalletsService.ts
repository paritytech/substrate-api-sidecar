// Copyright 2017-2022 Parity Technologies (UK) Ltd.
// This file is part of Substrate API Sidecar.
//
// Substrate API Sidecar is free software: you can redistribute it and/or modify
// it under the terms of the GNU General Public License as published by
// the Free Software Foundation, either version 3 of the License, or
// (at your option) any later version.
//
// This program is distributed in the hope that it will be useful,
// but WITHOUT ANY WARRANTY; without even the implied warranty of
// MERCHANTABILITY or FITNESS FOR A PARTICULAR PURPOSE.  See the
// GNU General Public License for more details.
//
// You should have received a copy of the GNU General Public License
// along with this program.  If not, see <http://www.gnu.org/licenses/>.

import { ApiDecoration } from '@polkadot/api/types';
import { Option, Vec } from '@polkadot/types';
import {
	ErrorMetadataLatest,
	EventMetadataLatest,
	MetadataV13,
	MetadataV14,
	ModuleMetadataV13,
	PalletConstantMetadataLatest,
	PalletConstantMetadataV14,
	PalletErrorMetadataV14,
	PalletEventMetadataV14,
	PalletMetadataV14,
	PalletStorageMetadataV14,
	StorageEntryMetadataV13,
	StorageEntryMetadataV14,
	StorageMetadataV13,
} from '@polkadot/types/interfaces';
import { stringCamelCase } from '@polkadot/util';
import { BadRequest } from 'http-errors';
import { InternalServerError } from 'http-errors';

import { AbstractService } from './AbstractService';

type IPalletMetadata =
	| Option<StorageMetadataV13>
	| Option<PalletStorageMetadataV14>
	| Option<PalletErrorMetadataV14>
<<<<<<< HEAD
	| Vec<PalletConstantMetadataV14>;

type IPalletFieldMeta =
	| ErrorMetadataLatest
	| PalletConstantMetadataLatest
	| StorageEntryMetadataV13
	| StorageEntryMetadataV14;

type IMetadataFieldType = 'constants' | 'storage' | 'errors';
=======
	| Option<PalletEventMetadataV14>;

type IPalletFieldMeta =
	| ErrorMetadataLatest
	| EventMetadataLatest
	| StorageEntryMetadataV13
	| StorageEntryMetadataV14;

type IMetadataFieldType = 'events' | 'storage' | 'errors';
>>>>>>> 289d804c

export abstract class AbstractPalletsService extends AbstractService {
	private getPalletMetadataType(
		meta: ModuleMetadataV13 | PalletMetadataV14,
		metadataFieldType: IMetadataFieldType
	): IPalletMetadata {
		if (
			metadataFieldType === 'storage' &&
			meta.toRawType().includes('MetadataV13')
		) {
			return this.getProperty(meta as ModuleMetadataV13, metadataFieldType);
		} else {
			return this.getProperty(meta as PalletMetadataV14, metadataFieldType);
		}
	}

	private getProperty<T, K extends keyof T>(obj: T, key: K): T[K] {
		return obj[key];
	}

	/**
	 * Find a pallet's metadata info.
	 *
	 * @param palletId identifier for a FRAME pallet as a pallet name or index.
	 */
	protected findPalletMeta(
		adjustedMetadata: MetadataV13 | MetadataV14,
		palletId: string,
		metadataFieldType: IMetadataFieldType
	): [PalletMetadataV14 | ModuleMetadataV13, number] {
		const metadataType = adjustedMetadata.toRawType();

		let pallets: Vec<PalletMetadataV14> | Vec<ModuleMetadataV13>;
		let filtered: PalletMetadataV14[] | ModuleMetadataV13[];
		if (metadataType.includes('MetadataV13')) {
			pallets = adjustedMetadata['modules'] as Vec<ModuleMetadataV13>;
			const palletMetaType = this.getPalletMetadataType(
				pallets[0],
				metadataFieldType
			);
			filtered = pallets.filter(
				(mod) => !(mod[metadataFieldType] as typeof palletMetaType).isEmpty
			);
		} else {
			pallets = adjustedMetadata['pallets'] as Vec<PalletMetadataV14>;
			const palletMetaType = this.getPalletMetadataType(
				pallets[0],
				metadataFieldType
			);
			filtered = pallets.filter(
				(mod) => !(mod[metadataFieldType] as typeof palletMetaType).isEmpty
			);
		}

		const { isValidPalletName, isValidPalletIndex, parsedPalletId } =
			this.validPalletId(pallets, palletId);

		let palletMeta: PalletMetadataV14 | ModuleMetadataV13 | undefined;
		let palletIdx: number | undefined;

		if (isValidPalletIndex) {
			palletIdx = parsedPalletId as number;
			for (const [sectionIdx, section] of filtered.entries()) {
				const idx = section.index.eqn(255)
					? sectionIdx
					: section.index.toNumber();

				if (idx === palletIdx) {
					palletMeta = section;
					break;
				}
			}
		} else if (isValidPalletName) {
			for (const [sectionIdx, section] of filtered.entries()) {
				if (section.name.toLowerCase() === palletId.toLowerCase()) {
					// ModuleMetadataV11 and lower have an `index` but they use 255 as a reserve value to signify
					// that they are meaningless. So if the index is 255 we use its index in the filtered array
					// of modules. But if the index is something else than we use `ModuleMetadataV12.index`.
					// The reason they use a reserve value is that all previous ModuleMetadata versions actually
					// extend the latest. So since the intro of ModuleMetadataV12 all versions have `index` in
					// polkadot-js, but at the substrate level, only versions >= 12 have pallet `index`.
					// https://github.com/polkadot-js/api/pull/2599
					// https://github.com/paritytech/substrate/pull/6969
					// https://github.com/polkadot-js/api/issues/2596
					palletIdx = section.index.eqn(255)
						? sectionIdx
						: section.index.toNumber();
					palletMeta = section;
					break;
				}
			}
		}

		if (isValidPalletIndex === false && isValidPalletName === false) {
			throw new BadRequest(
				`"${palletId}" was not recognized as a queryable pallet.`
			);
		} else if (!palletMeta || palletIdx === undefined || palletIdx < 0) {
			throw new BadRequest(
				`no queryable ${metadataFieldType} items found for palletId "${palletId}"`
			);
		}

		return [palletMeta, palletIdx];
	}

	private validPalletId(
		modules: Vec<PalletMetadataV14> | Vec<ModuleMetadataV13>,
		palletId: string
	): {
		isValidPalletName: boolean;
		isValidPalletIndex: boolean;
		parsedPalletId: string | number;
	} {
		// Either a pallet name (string) or a pallet index (number)
		const parsedPalletId = AbstractPalletsService.palletIdxOrName(palletId);

		const isValidPalletName =
			typeof parsedPalletId === 'string' &&
			modules.some(
				(meta) => meta.name.toString().toLowerCase() === palletId.toLowerCase()
			);

		const isValidPalletIndex =
			typeof parsedPalletId === 'number' &&
			modules.some((meta, idx) =>
				meta.index.eqn(255)
					? idx === parsedPalletId
					: meta.index.eqn(parsedPalletId)
			);

		return {
			isValidPalletName,
			isValidPalletIndex,
			parsedPalletId,
		};
	}

	/**
	 * Identify if a pallet Identifier should be an index or a string. If it should
	 * be an index return a number and if it should be a name return a string.
	 *
	 * @param palletId FRAME pallet identifier as a pallet name or index
	 */
	private static palletIdxOrName(palletId: string): string | number {
		const maybeIdx = Number(palletId);

		if (Number.isInteger(maybeIdx)) {
			return maybeIdx;
		}

		return palletId;
	}

	/**
	 * Find the an item's metadata within a given pallets' metadata based on a provided type.
	 *
	 * @param historicApi Decorated historic api
	 * @param palletMeta the metadata of the pallet that contains the error item
	 * @param palletItemId name of the error item in camel or pascal case
	 * @param metadataFieldType name of the metadata field to be queried
	 *
	 */
	protected findPalletFieldItemMeta(
		historicApi: ApiDecoration<'promise'>,
		palletMeta: PalletMetadataV14 | ModuleMetadataV13,
		palletItemId: string,
<<<<<<< HEAD
		metadataFieldType: string
=======
		metadataFieldType: IMetadataFieldType
>>>>>>> 289d804c
	): IPalletFieldMeta {
		let palletItemIdx = -1;
		let palletItemMeta: IPalletFieldMeta;

		if (metadataFieldType === 'storage') {
			[palletItemIdx, palletItemMeta] = this.getStorageItemMeta(
				palletMeta,
				palletItemIdx,
				palletItemId
			);
		} else if (metadataFieldType === 'errors') {
			[palletItemIdx, palletItemMeta] = this.getErrorItemMeta(
				historicApi,
				palletMeta as PalletMetadataV14,
				palletItemIdx,
				palletItemId
			);
		} else {
<<<<<<< HEAD
			[palletItemIdx, palletItemMeta] = this.getConstItemMeta(
=======
			[palletItemIdx, palletItemMeta] = this.getEventItemMeta(
				historicApi,
>>>>>>> 289d804c
				palletMeta as PalletMetadataV14,
				palletItemIdx,
				palletItemId
			);
		}

		if (palletItemIdx === -1) {
			throw new InternalServerError(
				`Could not find ${metadataFieldType} item ("${palletItemId}") in metadata. ${metadataFieldType} item names are expected to be in camel case, e.g. 'storageItemId'`
			);
		}

		return palletItemMeta;
	}

	private getConstItemMeta(
		palletMeta: PalletMetadataV14 | ModuleMetadataV13,
		constItemMetaIdx: number,
		constItemId: string
	): [number, PalletConstantMetadataLatest] {
		if (palletMeta.constants.isEmpty) {
			throw new InternalServerError(
				`No const items found in ${palletMeta.name.toString()}'s metadata`
			);
		}
		const palletMetaConsts =
			palletMeta.constants as Vec<PalletConstantMetadataLatest>;
		constItemMetaIdx = palletMetaConsts.findIndex(
			(item) => item.name.toLowerCase() === constItemId.toLowerCase()
		);

		return [constItemMetaIdx, palletMetaConsts[constItemMetaIdx]];
	}

	private getErrorItemMeta(
		historicApi: ApiDecoration<'promise'>,
		palletMeta: PalletMetadataV14,
		errorItemMetaIdx: number,
		errorItemId: string
	): [number, ErrorMetadataLatest] {
		const palletName = stringCamelCase(palletMeta.name);
		const errors = historicApi.errors[palletName];

		if ((palletMeta.errors as unknown as ErrorMetadataLatest).isEmpty) {
			throw new InternalServerError(
				`No error items found in ${palletMeta.name.toString()}'s metadadta`
			);
		}

		for (const [, val] of Object.entries(errors)) {
			const item = val.meta;
			if (item.name.toLowerCase() === errorItemId.toLowerCase()) {
				errorItemMetaIdx = val.meta.index.toNumber();
			}
		}

		return [
			errorItemMetaIdx,
			Object.entries(errors)[
				errorItemMetaIdx
			] as unknown as ErrorMetadataLatest,
		];
	}

	private getEventItemMeta(
		historicApi: ApiDecoration<'promise'>,
		palletMeta: PalletMetadataV14,
		eventItemMetaIdx: number,
		eventItemId: string
	): [number, EventMetadataLatest] {
		const palletName = stringCamelCase(palletMeta.name);
		const events = historicApi.events[palletName];

		if ((palletMeta.events as unknown as EventMetadataLatest).isEmpty) {
			throw new InternalServerError(
				`No event items found in ${palletMeta.name.toString()}'s metadadta`
			);
		}

		for (const [, val] of Object.entries(events)) {
			const item = val.meta;
			if (item.name.toLowerCase() === eventItemId.toLowerCase()) {
				eventItemMetaIdx = val.meta.index.toNumber();
			}
		}

		return [
			eventItemMetaIdx,
			Object.entries(events)[
				eventItemMetaIdx
			] as unknown as EventMetadataLatest,
		];
	}

	private getStorageItemMeta(
		palletMeta: PalletMetadataV14 | ModuleMetadataV13,
		storageItemMetaIdx: number,
		storageItemId: string
	): [number, StorageEntryMetadataV13 | StorageEntryMetadataV14] {
		if (palletMeta.storage.isNone) {
			throw new InternalServerError(
				`No storage items found in ${palletMeta.name.toString()}'s metadata`
			);
		}
		const palletMetaStorage = palletMeta.storage.unwrap().items;
		storageItemMetaIdx = palletMetaStorage.findIndex(
			(item) => item.name.toLowerCase() === storageItemId.toLowerCase()
		);

		return [storageItemMetaIdx, palletMetaStorage[storageItemMetaIdx]];
	}
}<|MERGE_RESOLUTION|>--- conflicted
+++ resolved
@@ -42,27 +42,17 @@
 	| Option<StorageMetadataV13>
 	| Option<PalletStorageMetadataV14>
 	| Option<PalletErrorMetadataV14>
-<<<<<<< HEAD
+	| Option<PalletEventMetadataV14>
 	| Vec<PalletConstantMetadataV14>;
 
 type IPalletFieldMeta =
 	| ErrorMetadataLatest
+	| EventMetadataLatest
 	| PalletConstantMetadataLatest
 	| StorageEntryMetadataV13
 	| StorageEntryMetadataV14;
 
-type IMetadataFieldType = 'constants' | 'storage' | 'errors';
-=======
-	| Option<PalletEventMetadataV14>;
-
-type IPalletFieldMeta =
-	| ErrorMetadataLatest
-	| EventMetadataLatest
-	| StorageEntryMetadataV13
-	| StorageEntryMetadataV14;
-
-type IMetadataFieldType = 'events' | 'storage' | 'errors';
->>>>>>> 289d804c
+type IMetadataFieldType = 'constants' | 'events' | 'storage' | 'errors';
 
 export abstract class AbstractPalletsService extends AbstractService {
 	private getPalletMetadataType(
@@ -230,11 +220,7 @@
 		historicApi: ApiDecoration<'promise'>,
 		palletMeta: PalletMetadataV14 | ModuleMetadataV13,
 		palletItemId: string,
-<<<<<<< HEAD
-		metadataFieldType: string
-=======
 		metadataFieldType: IMetadataFieldType
->>>>>>> 289d804c
 	): IPalletFieldMeta {
 		let palletItemIdx = -1;
 		let palletItemMeta: IPalletFieldMeta;
@@ -252,13 +238,15 @@
 				palletItemIdx,
 				palletItemId
 			);
-		} else {
-<<<<<<< HEAD
-			[palletItemIdx, palletItemMeta] = this.getConstItemMeta(
-=======
+		} else if (metadataFieldType === 'events') {
 			[palletItemIdx, palletItemMeta] = this.getEventItemMeta(
 				historicApi,
->>>>>>> 289d804c
+				palletMeta as PalletMetadataV14,
+				palletItemIdx,
+				palletItemId
+			);
+		} else {
+			[palletItemIdx, palletItemMeta] = this.getConstItemMeta(
 				palletMeta as PalletMetadataV14,
 				palletItemIdx,
 				palletItemId
