// Copyright 2017-2022 Parity Technologies (UK) Ltd.
// This file is part of Substrate API Sidecar.
//
// Substrate API Sidecar is free software: you can redistribute it and/or modify
// it under the terms of the GNU General Public License as published by
// the Free Software Foundation, either version 3 of the License, or
// (at your option) any later version.
//
// This program is distributed in the hope that it will be useful,
// but WITHOUT ANY WARRANTY; without even the implied warranty of
// MERCHANTABILITY or FITNESS FOR A PARTICULAR PURPOSE.  See the
// GNU General Public License for more details.
//
// You should have received a copy of the GNU General Public License
// along with this program.  If not, see <http://www.gnu.org/licenses/>.

import { ApiDecoration } from '@polkadot/api/types';
import { Option, Vec } from '@polkadot/types';
import {
	ErrorMetadataLatest,
	EventMetadataLatest,
	FunctionMetadataLatest,
	MetadataV13,
	MetadataV14,
	ModuleMetadataV13,
<<<<<<< HEAD
	PalletCallMetadataV14,
=======
	PalletConstantMetadataLatest,
	PalletConstantMetadataV14,
>>>>>>> e4e4cacf
	PalletErrorMetadataV14,
	PalletEventMetadataV14,
	PalletMetadataV14,
	PalletStorageMetadataV14,
	StorageEntryMetadataV13,
	StorageEntryMetadataV14,
	StorageMetadataV13,
} from '@polkadot/types/interfaces';
import { stringCamelCase } from '@polkadot/util';
import { BadRequest } from 'http-errors';
import { InternalServerError } from 'http-errors';

import { AbstractService } from './AbstractService';

type IPalletMetadata =
	| Option<StorageMetadataV13>
	| Option<PalletStorageMetadataV14>
	| Option<PalletCallMetadataV14>
	| Option<PalletErrorMetadataV14>
	| Option<PalletEventMetadataV14>
	| Vec<PalletConstantMetadataV14>;

type IPalletFieldMeta =
	| ErrorMetadataLatest
	| EventMetadataLatest
<<<<<<< HEAD
	| FunctionMetadataLatest
	| StorageEntryMetadataV13
	| StorageEntryMetadataV14;

type IMetadataFieldType = 'calls' | 'events' | 'storage' | 'errors';
=======
	| PalletConstantMetadataLatest
	| StorageEntryMetadataV13
	| StorageEntryMetadataV14;

type IMetadataFieldType = 'constants' | 'events' | 'storage' | 'errors';
>>>>>>> e4e4cacf

export abstract class AbstractPalletsService extends AbstractService {
	private getPalletMetadataType(
		meta: ModuleMetadataV13 | PalletMetadataV14,
		metadataFieldType: IMetadataFieldType
	): IPalletMetadata {
		if (
			metadataFieldType === 'storage' &&
			meta.toRawType().includes('MetadataV13')
		) {
			return this.getProperty(meta as ModuleMetadataV13, metadataFieldType);
		} else {
			return this.getProperty(meta as PalletMetadataV14, metadataFieldType);
		}
	}

	private getProperty<T, K extends keyof T>(obj: T, key: K): T[K] {
		return obj[key];
	}

	/**
	 * Find a pallet's metadata info.
	 *
	 * @param palletId identifier for a FRAME pallet as a pallet name or index.
	 */
	protected findPalletMeta(
		adjustedMetadata: MetadataV13 | MetadataV14,
		palletId: string,
		metadataFieldType: IMetadataFieldType
	): [PalletMetadataV14 | ModuleMetadataV13, number] {
		const metadataType = adjustedMetadata.toRawType();

		let pallets: Vec<PalletMetadataV14> | Vec<ModuleMetadataV13>;
		let filtered: PalletMetadataV14[] | ModuleMetadataV13[];
		if (metadataType.includes('MetadataV13')) {
			pallets = adjustedMetadata['modules'] as Vec<ModuleMetadataV13>;
			const palletMetaType = this.getPalletMetadataType(
				pallets[0],
				metadataFieldType
			);
			filtered = pallets.filter(
				(mod) => !(mod[metadataFieldType] as typeof palletMetaType).isEmpty
			);
		} else {
			pallets = adjustedMetadata['pallets'] as Vec<PalletMetadataV14>;
			const palletMetaType = this.getPalletMetadataType(
				pallets[0],
				metadataFieldType
			);
			filtered = pallets.filter(
				(mod) => !(mod[metadataFieldType] as typeof palletMetaType).isEmpty
			);
		}

		const { isValidPalletName, isValidPalletIndex, parsedPalletId } =
			this.validPalletId(pallets, palletId);

		let palletMeta: PalletMetadataV14 | ModuleMetadataV13 | undefined;
		let palletIdx: number | undefined;

		if (isValidPalletIndex) {
			palletIdx = parsedPalletId as number;
			for (const [sectionIdx, section] of filtered.entries()) {
				const idx = section.index.eqn(255)
					? sectionIdx
					: section.index.toNumber();

				if (idx === palletIdx) {
					palletMeta = section;
					break;
				}
			}
		} else if (isValidPalletName) {
			for (const [sectionIdx, section] of filtered.entries()) {
				if (section.name.toLowerCase() === palletId.toLowerCase()) {
					// ModuleMetadataV11 and lower have an `index` but they use 255 as a reserve value to signify
					// that they are meaningless. So if the index is 255 we use its index in the filtered array
					// of modules. But if the index is something else than we use `ModuleMetadataV12.index`.
					// The reason they use a reserve value is that all previous ModuleMetadata versions actually
					// extend the latest. So since the intro of ModuleMetadataV12 all versions have `index` in
					// polkadot-js, but at the substrate level, only versions >= 12 have pallet `index`.
					// https://github.com/polkadot-js/api/pull/2599
					// https://github.com/paritytech/substrate/pull/6969
					// https://github.com/polkadot-js/api/issues/2596
					palletIdx = section.index.eqn(255)
						? sectionIdx
						: section.index.toNumber();
					palletMeta = section;
					break;
				}
			}
		}

		if (isValidPalletIndex === false && isValidPalletName === false) {
			throw new BadRequest(
				`"${palletId}" was not recognized as a queryable pallet.`
			);
		} else if (!palletMeta || palletIdx === undefined || palletIdx < 0) {
			throw new BadRequest(
				`no queryable ${metadataFieldType} items found for palletId "${palletId}"`
			);
		}

		return [palletMeta, palletIdx];
	}

	private validPalletId(
		modules: Vec<PalletMetadataV14> | Vec<ModuleMetadataV13>,
		palletId: string
	): {
		isValidPalletName: boolean;
		isValidPalletIndex: boolean;
		parsedPalletId: string | number;
	} {
		// Either a pallet name (string) or a pallet index (number)
		const parsedPalletId = AbstractPalletsService.palletIdxOrName(palletId);

		const isValidPalletName =
			typeof parsedPalletId === 'string' &&
			modules.some(
				(meta) => meta.name.toString().toLowerCase() === palletId.toLowerCase()
			);

		const isValidPalletIndex =
			typeof parsedPalletId === 'number' &&
			modules.some((meta, idx) =>
				meta.index.eqn(255)
					? idx === parsedPalletId
					: meta.index.eqn(parsedPalletId)
			);

		return {
			isValidPalletName,
			isValidPalletIndex,
			parsedPalletId,
		};
	}

	/**
	 * Identify if a pallet Identifier should be an index or a string. If it should
	 * be an index return a number and if it should be a name return a string.
	 *
	 * @param palletId FRAME pallet identifier as a pallet name or index
	 */
	private static palletIdxOrName(palletId: string): string | number {
		const maybeIdx = Number(palletId);

		if (Number.isInteger(maybeIdx)) {
			return maybeIdx;
		}

		return palletId;
	}

	/**
	 * Find the an item's metadata within a given pallets' metadata based on a provided type.
	 *
	 * @param historicApi Decorated historic api
	 * @param palletMeta the metadata of the pallet that contains the error item
	 * @param palletItemId name of the error item in camel or pascal case
	 * @param metadataFieldType name of the metadata field to be queried
	 *
	 */
	protected findPalletFieldItemMeta(
		historicApi: ApiDecoration<'promise'>,
		palletMeta: PalletMetadataV14 | ModuleMetadataV13,
		palletItemId: string,
		metadataFieldType: IMetadataFieldType
	): IPalletFieldMeta {
		let palletItemIdx = -1;
		let palletItemMeta: IPalletFieldMeta;

		if (metadataFieldType === 'storage') {
			[palletItemIdx, palletItemMeta] = this.getStorageItemMeta(
				palletMeta,
				palletItemIdx,
				palletItemId
			);
		} else if (metadataFieldType === 'errors') {
			[palletItemIdx, palletItemMeta] = this.getErrorItemMeta(
				historicApi,
				palletMeta as PalletMetadataV14,
				palletItemIdx,
				palletItemId
			);
		} else if (metadataFieldType === 'events') {
			[palletItemIdx, palletItemMeta] = this.getEventItemMeta(
				historicApi,
				palletMeta as PalletMetadataV14,
				palletItemIdx,
				palletItemId
			);
		} else {
<<<<<<< HEAD
			[palletItemIdx, palletItemMeta] = this.getDispatchablesItemMeta(
=======
			[palletItemIdx, palletItemMeta] = this.getConstItemMeta(
>>>>>>> e4e4cacf
				palletMeta as PalletMetadataV14,
				palletItemIdx,
				palletItemId
			);
		}

		if (palletItemIdx === -1) {
			throw new InternalServerError(
				`Could not find ${metadataFieldType} item ("${palletItemId}") in metadata. ${metadataFieldType} item names are expected to be in camel case, e.g. 'storageItemId'`
			);
		}

		return palletItemMeta;
	}

<<<<<<< HEAD
	private getDispatchablesItemMeta(
		palletMeta: PalletMetadataV14,
		dispatchableItemMetaIdx: number,
		dispatchableItemId: string
	): [number, FunctionMetadataLatest] {
		const palletName = stringCamelCase(palletMeta.name);
		const dispatchables = this.api.tx[palletName];

		if ((palletMeta.calls as unknown as PalletCallMetadataV14).isEmpty) {
			throw new InternalServerError(
				`No dispatchable items found in ${palletMeta.name.toString()}'s metadata`
			);
		}

		for (const [, val] of Object.entries(dispatchables)) {
			const item = val.meta;
			if (item.name.toLowerCase() === dispatchableItemId.toLowerCase()) {
				dispatchableItemMetaIdx = val.meta.index.toNumber();
			}
		}

		return [
			dispatchableItemMetaIdx,
			Object.entries(dispatchables)[
				dispatchableItemMetaIdx
			] as unknown as FunctionMetadataLatest,
		];
=======
	private getConstItemMeta(
		palletMeta: PalletMetadataV14 | ModuleMetadataV13,
		constItemMetaIdx: number,
		constItemId: string
	): [number, PalletConstantMetadataLatest] {
		if (palletMeta.constants.isEmpty) {
			throw new InternalServerError(
				`No const items found in ${palletMeta.name.toString()}'s metadata`
			);
		}
		const palletMetaConsts =
			palletMeta.constants as Vec<PalletConstantMetadataLatest>;
		constItemMetaIdx = palletMetaConsts.findIndex(
			(item) => item.name.toLowerCase() === constItemId.toLowerCase()
		);

		return [constItemMetaIdx, palletMetaConsts[constItemMetaIdx]];
>>>>>>> e4e4cacf
	}

	private getErrorItemMeta(
		historicApi: ApiDecoration<'promise'>,
		palletMeta: PalletMetadataV14,
		errorItemMetaIdx: number,
		errorItemId: string
	): [number, ErrorMetadataLatest] {
		const palletName = stringCamelCase(palletMeta.name);
		const errors = historicApi.errors[palletName];

		if ((palletMeta.errors as unknown as ErrorMetadataLatest).isEmpty) {
			throw new InternalServerError(
				`No error items found in ${palletMeta.name.toString()}'s metadata`
			);
		}

		for (const [, val] of Object.entries(errors)) {
			const item = val.meta;
			if (item.name.toLowerCase() === errorItemId.toLowerCase()) {
				errorItemMetaIdx = val.meta.index.toNumber();
			}
		}

		return [
			errorItemMetaIdx,
			Object.entries(errors)[
				errorItemMetaIdx
			] as unknown as ErrorMetadataLatest,
		];
	}

	private getEventItemMeta(
		historicApi: ApiDecoration<'promise'>,
		palletMeta: PalletMetadataV14,
		eventItemMetaIdx: number,
		eventItemId: string
	): [number, EventMetadataLatest] {
		const palletName = stringCamelCase(palletMeta.name);
		const events = historicApi.events[palletName];

		if ((palletMeta.events as unknown as EventMetadataLatest).isEmpty) {
			throw new InternalServerError(
				`No event items found in ${palletMeta.name.toString()}'s metadata`
			);
		}

		for (const [, val] of Object.entries(events)) {
			const item = val.meta;
			if (item.name.toLowerCase() === eventItemId.toLowerCase()) {
				eventItemMetaIdx = val.meta.index.toNumber();
			}
		}

		return [
			eventItemMetaIdx,
			Object.entries(events)[
				eventItemMetaIdx
			] as unknown as EventMetadataLatest,
		];
	}

	private getStorageItemMeta(
		palletMeta: PalletMetadataV14 | ModuleMetadataV13,
		storageItemMetaIdx: number,
		storageItemId: string
	): [number, StorageEntryMetadataV13 | StorageEntryMetadataV14] {
		if (palletMeta.storage.isNone) {
			throw new InternalServerError(
				`No storage items found in ${palletMeta.name.toString()}'s metadata`
			);
		}
		const palletMetaStorage = palletMeta.storage.unwrap().items;
		storageItemMetaIdx = palletMetaStorage.findIndex(
			(item) => item.name.toLowerCase() === storageItemId.toLowerCase()
		);

		return [storageItemMetaIdx, palletMetaStorage[storageItemMetaIdx]];
	}
}<|MERGE_RESOLUTION|>--- conflicted
+++ resolved
@@ -23,12 +23,9 @@
 	MetadataV13,
 	MetadataV14,
 	ModuleMetadataV13,
-<<<<<<< HEAD
 	PalletCallMetadataV14,
-=======
 	PalletConstantMetadataLatest,
 	PalletConstantMetadataV14,
->>>>>>> e4e4cacf
 	PalletErrorMetadataV14,
 	PalletEventMetadataV14,
 	PalletMetadataV14,
@@ -54,19 +51,17 @@
 type IPalletFieldMeta =
 	| ErrorMetadataLatest
 	| EventMetadataLatest
-<<<<<<< HEAD
 	| FunctionMetadataLatest
-	| StorageEntryMetadataV13
-	| StorageEntryMetadataV14;
-
-type IMetadataFieldType = 'calls' | 'events' | 'storage' | 'errors';
-=======
 	| PalletConstantMetadataLatest
 	| StorageEntryMetadataV13
 	| StorageEntryMetadataV14;
 
-type IMetadataFieldType = 'constants' | 'events' | 'storage' | 'errors';
->>>>>>> e4e4cacf
+type IMetadataFieldType =
+	| 'calls'
+	| 'constants'
+	| 'events'
+	| 'storage'
+	| 'errors';
 
 export abstract class AbstractPalletsService extends AbstractService {
 	private getPalletMetadataType(
@@ -259,16 +254,18 @@
 				palletItemIdx,
 				palletItemId
 			);
-		} else {
-<<<<<<< HEAD
+		} else if (metadataFieldType === 'calls') {
 			[palletItemIdx, palletItemMeta] = this.getDispatchablesItemMeta(
-=======
-			[palletItemIdx, palletItemMeta] = this.getConstItemMeta(
->>>>>>> e4e4cacf
 				palletMeta as PalletMetadataV14,
 				palletItemIdx,
 				palletItemId
 			);
+		} else {
+			[palletItemIdx, palletItemMeta] = this.getConstItemMeta(
+				palletMeta as PalletMetadataV14,
+				palletItemIdx,
+				palletItemId
+			);
 		}
 
 		if (palletItemIdx === -1) {
@@ -280,7 +277,6 @@
 		return palletItemMeta;
 	}
 
-<<<<<<< HEAD
 	private getDispatchablesItemMeta(
 		palletMeta: PalletMetadataV14,
 		dispatchableItemMetaIdx: number,
@@ -297,8 +293,13 @@
 
 		for (const [, val] of Object.entries(dispatchables)) {
 			const item = val.meta;
-			if (item.name.toLowerCase() === dispatchableItemId.toLowerCase()) {
+			console.log(item.name);
+			if (
+				stringCamelCase(item.name).toLowerCase() ===
+				dispatchableItemId.toLowerCase()
+			) {
 				dispatchableItemMetaIdx = val.meta.index.toNumber();
+				break;
 			}
 		}
 
@@ -308,7 +309,8 @@
 				dispatchableItemMetaIdx
 			] as unknown as FunctionMetadataLatest,
 		];
-=======
+	}
+
 	private getConstItemMeta(
 		palletMeta: PalletMetadataV14 | ModuleMetadataV13,
 		constItemMetaIdx: number,
@@ -326,7 +328,6 @@
 		);
 
 		return [constItemMetaIdx, palletMetaConsts[constItemMetaIdx]];
->>>>>>> e4e4cacf
 	}
 
 	private getErrorItemMeta(
