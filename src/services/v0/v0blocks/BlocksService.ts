import { ApiPromise } from '@polkadot/api';
import { Struct } from '@polkadot/types';
import { GenericCall } from '@polkadot/types';
import {
	AccountId,
	Block,
	BlockHash,
	Digest,
	DispatchInfo,
	EventRecord,
	Hash,
} from '@polkadot/types/interfaces';
import { AnyJson, Codec } from '@polkadot/types/types';
import { u8aToHex } from '@polkadot/util';
import { blake2AsU8a } from '@polkadot/util-crypto';
import { CalcFee } from '@substrate/calc';

import {
	IBlock,
	IExtrinsic,
	ISanitizedCall,
	ISanitizedEvent,
} from '../../../types/responses';
import { isPaysFee } from '../../../types/util';
import { AbstractService } from '../../AbstractService';

/**
 * Event methods that we check for.
 */
enum Event {
	success = 'system.ExtrinsicSuccess',
	failure = 'system.ExtrinsicFailed',
}

export class BlocksService extends AbstractService {
	/**
	 * Fetch a block enhanced with augmented and derived values.
	 *
	 * @param hash `BlockHash` of the block to fetch.
	 */
	async fetchBlock(hash: BlockHash): Promise<IBlock> {
		const api = await this.ensureMeta(hash);
<<<<<<< HEAD

		const [{ block }, events, headerDerive] = await Promise.all([
=======
		const [{ block }, events, validators] = await Promise.all([
>>>>>>> 71941651
			api.rpc.chain.getBlock(hash),
			this.fetchEvents(api, hash),
			api.query.session.validators.at(hash),
		]);

		const {
			parentHash,
			number,
			stateRoot,
			extrinsicsRoot,
			digest,
		} = block.header;

		const authorId = this.extractAuthor(validators, digest);

		const logs = digest.logs.map((log) => {
			const { type, index, value } = log;

			return { type, index, value };
		});

		const nonSanitizedExtrinsics = this.extractExtrinsics(block, events);

		const { extrinsics, onInitialize, onFinalize } = this.sanitizeEvents(
			events,
			nonSanitizedExtrinsics,
			hash
		);

		// The genesis block is a special case with little information associated with it.
		if (parentHash.every((byte) => !byte)) {
			return {
				number,
				hash,
				parentHash,
				stateRoot,
				extrinsicsRoot,
				authorId,
				logs,
				onInitialize,
				extrinsics,
				onFinalize,
			};
		}

		const { calcFee, specName, specVersion } = await this.createCalcFee(
			api,
			parentHash,
			block
		);

		for (let idx = 0; idx < block.extrinsics.length; ++idx) {
			if (!extrinsics[idx].paysFee || !block.extrinsics[idx].isSigned) {
				continue;
			}

			if (calcFee === null || calcFee === undefined) {
				extrinsics[idx].info = {
					error: `Fee calculation not supported for ${specName}#${specVersion}`,
				};
				continue;
			}

			try {
				const xtEvents = extrinsics[idx].events;
				const completedEvent = xtEvents.find(
					({ method }) =>
						method === Event.success || method === Event.failure
				);
				if (!completedEvent) {
					extrinsics[idx].info = {
						error:
							'Unable to find success or failure event for extrinsic',
					};

					continue;
				}

				const completedData = completedEvent.data;
				if (!completedData) {
					extrinsics[idx].info = {
						error:
							'Success or failure event for extrinsic does not contain expected data',
					};

					continue;
				}

				// both ExtrinsicSuccess and ExtrinsicFailed events have DispatchInfo
				// types as their final arg
				const weightInfo = completedData[
					completedData.length - 1
				] as DispatchInfo;
				if (!weightInfo.weight) {
					extrinsics[idx].info = {
						error:
							'Success or failure event for extrinsic does not specify weight',
					};

					continue;
				}

				const len = block.extrinsics[idx].encodedLength;
				const weight = weightInfo.weight;

				const partialFee = calcFee.calc_fee(
					BigInt(weight.toString()),
					len
				);

				extrinsics[idx].info = api.createType('RuntimeDispatchInfo', {
					weight,
					class: weightInfo.class,
					partialFee: partialFee,
				});
			} catch (err) {
				console.error(err);
				extrinsics[idx].info = { error: 'Unable to fetch fee info' };
			}
		}

		return {
			number,
			hash,
			parentHash,
			stateRoot,
			extrinsicsRoot,
			authorId,
			logs,
			onInitialize,
			extrinsics,
			onFinalize,
		};
	}

	/**
	 * Extract extrinsics from a block.
	 *
	 * @param block Block
	 * @param events events fetched by `fetchEvents`
	 */
	private extractExtrinsics(block: Block, events: EventRecord[] | string) {
		const defaultSuccess = typeof events === 'string' ? events : false;

		return block.extrinsics.map((extrinsic) => {
			const {
				method,
				nonce,
				signature,
				signer,
				isSigned,
				tip,
			} = extrinsic;
			const hash = u8aToHex(blake2AsU8a(extrinsic.toU8a(), 256));

			return {
				method: `${method.sectionName}.${method.methodName}`,
				signature: isSigned ? { signature, signer } : null,
				nonce,
				args: this.parseGenericCall(method).args,
				tip,
				hash,
				info: {},
				events: [] as ISanitizedEvent[],
				success: defaultSuccess,
				// paysFee overrides to bool if `system.ExtrinsicSuccess|ExtrinsicFailed` event is present
				paysFee: null as null | boolean,
			};
		});
	}

	/**
	 * Sanitize events and attribute them to an extrinsic, onInitialize, or
	 * onFinalize.
	 *
	 * @param events events from `fetchEvents`
	 * @param extrinsics extrinsics from
	 * @param hash hash of the block the events are from
	 */
	private sanitizeEvents(
		events: EventRecord[] | string,
		extrinsics: IExtrinsic[],
		hash: BlockHash
	) {
		const onInitialize = { events: [] as ISanitizedEvent[] };
		const onFinalize = { events: [] as ISanitizedEvent[] };

		if (Array.isArray(events)) {
			for (const record of events) {
				const { event, phase } = record;
				const sanitizedEvent = {
					method: `${event.section}.${event.method}`,
					data: event.data,
				};

				if (phase.isApplyExtrinsic) {
					const extrinsicIdx = phase.asApplyExtrinsic.toNumber();
					const extrinsic = extrinsics[extrinsicIdx];

					if (!extrinsic) {
						throw new Error(
							`Missing extrinsic ${extrinsicIdx} in block ${hash.toString()}`
						);
					}

					const method = `${event.section}.${event.method}`;

					if (method === Event.success) {
						extrinsic.success = true;
					}

					if (method === Event.success || method === Event.failure) {
						const sanitizedData = event.data.toJSON() as AnyJson[];

						for (const data of sanitizedData) {
							if (isPaysFee(data)) {
								extrinsic.paysFee =
									data.paysFee === true ||
									data.paysFee === 'Yes';

								break;
							}
						}
					}

					extrinsic.events.push(sanitizedEvent);
				} else if (phase.isFinalization) {
					onFinalize.events.push(sanitizedEvent);
				} else if (phase.isInitialization) {
					onInitialize.events.push(sanitizedEvent);
				}
			}
		}

		return {
			extrinsics,
			onInitialize,
			onFinalize,
		};
	}

	/**
	 * Create calcFee from params.
	 *
	 * @param api ApiPromise
	 * @param parentHash Hash of the parent block
	 * @param block Block which the extrinsic is from
	 */
	private async createCalcFee(
		api: ApiPromise,
		parentHash: Hash,
		block: Block
	) {
		let parentParentHash: Hash;
		if (block.header.number.toNumber() > 1) {
			parentParentHash = (await api.rpc.chain.getHeader(parentHash))
				.parentHash;
		} else {
			parentParentHash = parentHash;
		}

		const perByte = api.consts.transactionPayment.transactionByteFee;
		const extrinsicBaseWeight = api.consts.system.extrinsicBaseWeight;
		const multiplier = await api.query.transactionPayment.nextFeeMultiplier.at(
			parentHash
		);
		// The block where the runtime is deployed falsely proclaims it would
		// be already using the new runtime. This workaround therefore uses the
		// parent of the parent in order to determine the correct runtime under which
		// this block was produced.
		const version = await api.rpc.state.getRuntimeVersion(parentParentHash);
		const specName = version.specName.toString();
		const specVersion = version.specVersion.toNumber();
		const coefficients = api.consts.transactionPayment.weightToFee.map(
			(c) => {
				return {
					coeffInteger: c.coeffInteger.toString(),
					coeffFrac: c.coeffFrac,
					degree: c.degree,
					negative: c.negative,
				};
			}
		);

		return {
			calcFee: CalcFee.from_params(
				coefficients,
				BigInt(extrinsicBaseWeight.toString()),
				multiplier.toString(),
				perByte.toString(),
				specName,
				specVersion
			),
			specName,
			specVersion,
		};
	}

	/**
	 * Fetch events for the specified block.
	 *
	 * @param api ApiPromise to use for query
	 * @param hash `BlockHash` to make query at
	 */
	private async fetchEvents(
		api: ApiPromise,
		hash: BlockHash
	): Promise<EventRecord[] | string> {
		try {
			return await api.query.system.events.at(hash);
		} catch {
			return 'Unable to fetch Events, cannot confirm extrinsic status. Check pruning settings on the node.';
		}
	}

	/**
	 * Helper function for `parseGenericCall`.
	 *
	 * @param argsArray array of `Codec` values
	 */
	private parseArrayGenericCalls(
		argsArray: Codec[]
	): (Codec | ISanitizedCall)[] {
		return argsArray.map((argument) => {
			if (argument instanceof GenericCall) {
				return this.parseGenericCall(argument);
			}

			return argument;
		});
	}

	/**
	 * Recursively parse a `GenericCall` in order to label its arguments with
	 * their param names and give a human friendly method name (opposed to just a
	 * call index). Parses `GenericCall`s that are nested as arguments.
	 *
	 * @param genericCall `GenericCall`
	 */
	private parseGenericCall(genericCall: GenericCall): ISanitizedCall {
		const { sectionName, methodName, callIndex } = genericCall;
		const newArgs = {};

		// Pull out the struct of arguments to this call
		const callArgs = genericCall.get('args') as Struct;

		// Make sure callArgs exists and we can access its keys
		if (callArgs && callArgs.defKeys) {
			// paramName is a string
			for (const paramName of callArgs.defKeys) {
				const argument = callArgs.get(paramName);

				if (Array.isArray(argument)) {
					newArgs[paramName] = this.parseArrayGenericCalls(argument);
				} else if (argument instanceof GenericCall) {
					newArgs[paramName] = this.parseGenericCall(argument);
				} else if (
					paramName === 'call' &&
					argument?.toRawType() === 'Bytes'
				) {
					// multiSig.asMulti.args.call is an OpaqueCall (Vec<u8>) that we
					// serialize to a polkadot-js Call and parse so it is not a hex blob.
					const call = this.api.createType('Call', argument.toHex());
					newArgs[paramName] = this.parseGenericCall(call);
				} else {
					newArgs[paramName] = argument;
				}
			}
		}

		return {
			method: `${sectionName}.${methodName}`,
			callIndex,
			args: newArgs,
		};
	}

	// Almost exact mimic of https://github.com/polkadot-js/api/blob/master/packages/api-derive/src/chain/getHeader.ts#L27
	// but we save a call to `getHeader` by hardcoding the logic here and using the digest from the blocks header.
	private extractAuthor(
		sessionValidators: AccountId[],
		digest: Digest
	): AccountId | undefined {
		const [pitem] = digest.logs.filter(({ type }) => type === 'PreRuntime');

		// extract from the substrate 2.0 PreRuntime digest
		if (pitem) {
			const [engine, data] = pitem.asPreRuntime;

			return engine.extractAuthor(data, sessionValidators);
		} else {
			const [citem] = digest.logs.filter(
				({ type }) => type === 'Consensus'
			);

			// extract author from the consensus (substrate 1.0, digest)
			if (citem) {
				const [engine, data] = citem.asConsensus;

				return engine.extractAuthor(data, sessionValidators);
			}
		}

		return undefined;
	}
}<|MERGE_RESOLUTION|>--- conflicted
+++ resolved
@@ -39,13 +39,10 @@
 	 * @param hash `BlockHash` of the block to fetch.
 	 */
 	async fetchBlock(hash: BlockHash): Promise<IBlock> {
-		const api = await this.ensureMeta(hash);
-<<<<<<< HEAD
-
-		const [{ block }, events, headerDerive] = await Promise.all([
-=======
+		// const api = await this.ensureMeta(hash);
+		const { api } = this;
+
 		const [{ block }, events, validators] = await Promise.all([
->>>>>>> 71941651
 			api.rpc.chain.getBlock(hash),
 			this.fetchEvents(api, hash),
 			api.query.session.validators.at(hash),
