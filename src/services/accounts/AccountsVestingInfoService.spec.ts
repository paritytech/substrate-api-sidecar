--- conflicted
+++ resolved
@@ -17,9 +17,6 @@
 import response789629 from '../test-helpers/responses/accounts/vestingInfo789629.json';
 import { AccountsVestingInfoService } from './AccountsVestingInfoService';
 
-<<<<<<< HEAD
-const vestingAt = (_address: string) =>
-=======
 const typeFactorApiV9110 = createApiWithAugmentations(polkadotMetadataRpcV9110);
 const factory = new TypeFactory(typeFactorApiV9110);
 
@@ -29,7 +26,7 @@
 	startingBlock: '4961000',
 };
 
-const vestingAt = (_hash: Hash, _address: string) =>
+const vestingAt = (_address: string) =>
 	Promise.resolve().then(() => {
 		const vestingInfo = typeFactorApiV9110.createType(
 			'PalletVestingVestingInfo',
@@ -40,8 +37,7 @@
 		return factory.optionOf(vecVestingInfo);
 	});
 
-const historicVestingAt = (_hash: Hash, _address: string) =>
->>>>>>> 8b9866d0
+const historicVestingAt = (_address: string) =>
 	Promise.resolve().then(() =>
 		polkadotRegistry.createType('Option<VestingInfo>', vestingRes)
 	);
@@ -79,7 +75,7 @@
 				Promise.resolve().then(() =>
 					polkadotRegistry.createType('Option<VestingInfo>', null)
 				);
-			(mockApi.query.vesting.vesting.at as unknown) = tempVest;
+			(mockHistoricApi.query.vesting.vesting as unknown) = tempVest;
 
 			const expectedResponse = {
 				at: {
@@ -97,11 +93,11 @@
 					)
 				)
 			).toStrictEqual(expectedResponse);
-			(mockApi.query.vesting.vesting.at as unknown) = vestingAt;
+			(mockHistoricApi.query.vesting.vesting as unknown) = vestingAt;
 		});
 
 		it('Should correctly adjust `Option<VestingInfo>` for pre V14 blocks to return an array', async () => {
-			(mockApi.query.vesting.vesting.at as unknown) = historicVestingAt;
+			(mockHistoricApi.query.vesting.vesting as unknown) = historicVestingAt;
 			expect(
 				sanitizeNumbers(
 					await accountsVestingInfoService.fetchAccountVestingInfo(
@@ -110,7 +106,7 @@
 					)
 				)
 			).toStrictEqual(response789629);
-			(mockApi.query.vesting.vesting.at as unknown) = vestingAt;
+			(mockHistoricApi.query.vesting.vesting as unknown) = vestingAt;
 		});
 	});
 });