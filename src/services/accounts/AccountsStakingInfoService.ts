// Copyright 2017-2025 Parity Technologies (UK) Ltd.
// This file is part of Substrate API Sidecar.
//
// Substrate API Sidecar is free software: you can redistribute it and/or modify
// it under the terms of the GNU General Public License as published by
// the Free Software Foundation, either version 3 of the License, or
// (at your option) any later version.
//
// This program is distributed in the hope that it will be useful,
// but WITHOUT ANY WARRANTY; without even the implied warranty of
// MERCHANTABILITY or FITNESS FOR A PARTICULAR PURPOSE.  See the
// GNU General Public License for more details.
//
// You should have received a copy of the GNU General Public License
// along with this program.  If not, see <http://www.gnu.org/licenses/>.

import type { ApiDecoration } from '@polkadot/api/types';
import { Option, u32, Vec } from '@polkadot/types';
import { AccountId32, BlockHash, StakingLedger, StakingLedgerTo240 } from '@polkadot/types/interfaces';
import type {
	PalletStakingRewardDestination,
	PalletStakingSlashingSlashingSpans,
	PalletStakingStakingLedger,
	SpStakingExposure,
	SpStakingPagedExposureMetadata,
} from '@polkadot/types/lookup';
import { BadRequest, InternalServerError } from 'http-errors';
import { IAccountStakingInfo, IEraStatus, NominatorStatus, ValidatorStatus } from 'src/types/responses';

import { ApiPromiseRegistry } from '../../../src/apiRegistry';
<<<<<<< HEAD
import { AbstractService } from '../AbstractService';

export class AccountsStakingInfoService extends AbstractService {
	/**
	 * Fetch staking information for a _Stash_ account at a given block for asset hub.
	 *
	 * @param hash `BlockHash` to make call at (Only works for the head of the chain for now)
	 * @param includeClaimedRewards `boolean` to include claimed rewards (Only works for the head of the chain for now)
	 * @param stash address of the _Stash_  account to get the staking info of
	 */
	async fetchAccountStakingInfoAssetHub(hash: BlockHash, includeClaimedRewards: boolean, stash: string) {
=======

import { AbstractService } from '../AbstractService';

export class AccountsStakingInfoService extends AbstractService {
	// TODO: Add isClaimedRewards
	async fetchAccountStakingInfoAssetHub(hash: BlockHash, stash: string, options: ControllerOptions) {
>>>>>>> c05a3050
		const { api } = this;
		const historicApi = await api.at(hash);
		// TODO: Am i using the registry correctly?
		const rcApi = ApiPromiseRegistry.getApiByType('relay')[0].api;

		if (!historicApi.query.staking) {
			throw new Error(`Staking not available in this runtime. Hash: ${hash.toHex()}`);
		}

		// Fetching initial data
		const [header, controllerOption] = await Promise.all([
			api.rpc.chain.getHeader(hash),
			historicApi.query.staking.bonded(stash), // Option<AccountId> representing the controller
		]).catch((err: Error) => {
			throw this.createHttpErrorForAddr(stash, err);
		});

		const at = {
			hash: header.hash.toHex(),
			height: header.number.unwrap().toString(10),
		};

		if (controllerOption.isNone) {
			throw new BadRequest(`The address ${stash} is not a stash address.`);
		}

		const controller = controllerOption.unwrap();
		const [stakingLedgerOption, rewardDestination, slashingSpansOption] = await Promise.all([
			historicApi.query.staking.ledger(controller) as unknown as Option<PalletStakingStakingLedger>,
			historicApi.query.staking.payee(stash),
<<<<<<< HEAD
			rcApi.query.staking.slashingSpans(stash),
=======
			historicApi.query.staking.slashingSpans(stash),
>>>>>>> c05a3050
		]).catch((err: Error) => {
			throw this.createHttpErrorForAddr(stash, err);
		});
		const stakingLedger = stakingLedgerOption.unwrapOr(null);

		if (stakingLedger === null) {
			// should never throw because by time we get here we know we have a bonded pair
			throw new InternalServerError(
				`Staking ledger could not be found for controller address "${controller.toString()}"`,
			);
		}

		const [isValidator, nominations, currentEraOption] = await Promise.all([
<<<<<<< HEAD
			rcApi.query.session ? ((await rcApi.query.session.validators()).toHuman() as string[]).includes(stash) : false,
=======
			rcApi.query.session
				? ((await rcApi.query.session.validators()).toHuman() as string[]).includes(stash)
				: false,
>>>>>>> c05a3050
			historicApi.query.staking.nominators ? (await historicApi.query.staking.nominators(stash)).unwrapOr(null) : null,
			historicApi.query.staking.currentEra(),
		]);
		const numSlashingSpans = slashingSpansOption.isSome ? slashingSpansOption.unwrap().prior.length + 1 : 0;

<<<<<<< HEAD
		if (includeClaimedRewards) {
			// Initializing two arrays to store the status of claimed rewards per era for validators and for nominators.
			let claimedRewards: IEraStatus<ValidatorStatus | NominatorStatus>[] = [];
			let claimedRewardsNom: IEraStatus<NominatorStatus>[] = [];

			// `eraDepth`: the number of eras to check.
			const eraDepth = Number(historicApi.consts.staking.historyDepth.toNumber());
			const eraStart = this.fetchErasStart(currentEraOption, eraDepth);

			for (let e = eraStart; e < eraStart + eraDepth; e++) {
				if (historicApi.query.staking?.claimedRewards) {
					if (currentEraOption.isNone) {
						throw new InternalServerError('CurrentEra is None when Some was expected');
					}

					if (isValidator) {
						claimedRewards = await this.fetchErasStatusForValidatorAssetHub(historicApi, e, stash, claimedRewards);
					} else {
						// To verify the reward status `claimed` of an era for a Nominator's account,
						// we need to check the status of that era in one of their associated Validators' accounts.
						const validatorsTargets = nominations?.targets.toHuman() as string[];
						if (validatorsTargets) {
							const [era, claimedRewardsNom1] = await this.fetchErasStatusForNominator(
								historicApi,
								e,
								eraDepth,
								eraStart,
								claimedRewardsNom,
								validatorsTargets,
								stash,
								currentEraOption,
							);
							e = era;
							claimedRewardsNom = claimedRewardsNom1;
						}
					}
				} else {
					break;
				}
			}

			return {
				at,
				controller,
				rewardDestination,
				numSlashingSpans,
				nominations,
				staking: {
					stash: stakingLedger.stash,
					total: stakingLedger.total,
					active: stakingLedger.active,
					unlocking: stakingLedger.unlocking,
					claimedRewards: isValidator ? claimedRewards : claimedRewardsNom,
				},
			};
		}

=======
>>>>>>> c05a3050
		return {
			at,
			controller,
			rewardDestination,
			numSlashingSpans,
			nominations,
			staking: {
				stash: stakingLedger.stash,
				total: stakingLedger.total,
				active: stakingLedger.active,
				unlocking: stakingLedger.unlocking,
			},
		};
<<<<<<< HEAD
	}

	private async fetchErasStatusForValidatorAssetHub(
		historicApi: ApiDecoration<'promise'>,
		e: number,
		stash: string,
		claimedRewards: IEraStatus<ValidatorStatus>[],
	): Promise<IEraStatus<ValidatorStatus>[]> {
		const [erasStakersOverview, claimedRewardsPerEra]: [Option<SpStakingPagedExposureMetadata> | null, Vec<u32>] =
			await Promise.all([
				historicApi.query.staking?.erasStakersOverview
					? historicApi.query.staking?.erasStakersOverview(e, stash)
					: null,
				historicApi.query.staking.claimedRewards(e, stash),
			]);

		if (erasStakersOverview?.isSome) {
			const pageCount = erasStakersOverview.unwrap().pageCount.toNumber();
			const eraStatus =
				claimedRewardsPerEra.length === 0
					? 'unclaimed'
					: claimedRewardsPerEra.length === pageCount
						? 'claimed'
						: claimedRewardsPerEra.length != pageCount
							? 'partially claimed'
							: 'undefined';
			claimedRewards.push({ era: e, status: eraStatus });
		}

		return claimedRewards;
=======
>>>>>>> c05a3050
	}
	/**
	 * Fetch staking information for a _Stash_ account at a given block.
	 *
	 * @param hash `BlockHash` to make call at
	 * @param stash address of the _Stash_  account to get the staking info of
	 */
	async fetchAccountStakingInfo(
		hash: BlockHash,
		includeClaimedRewards: boolean,
		stash: string,
	): Promise<IAccountStakingInfo> {
		const { api } = this;
		const historicApi = await api.at(hash);

		// Fetching initial data
		const [header, controllerOption] = await Promise.all([
			api.rpc.chain.getHeader(hash),
			historicApi.query.staking.bonded(stash), // Option<AccountId> representing the controller
		]).catch((err: Error) => {
			throw this.createHttpErrorForAddr(stash, err);
		});

		const at = {
			hash,
			height: header.number.unwrap().toString(10),
		};

		if (controllerOption.isNone) {
			throw new BadRequest(`The address ${stash} is not a stash address.`);
		}

		const controller = controllerOption.unwrap();
		const [stakingLedgerOption, rewardDestination, slashingSpansOption] = await this.fetchStakingData(
			historicApi,
			controller,
			stash,
		);
		const stakingLedger = stakingLedgerOption.unwrapOr(null);

		/**
		 * `isValidator`: checking if the account is a validator or not.
		 *
		 * `nominations`: fetching the list of validators that a nominator is nominating. This is only relevant for nominators.
		 *                The stash account that we use as key is the nominator's stash account.
		 *                https://polkadot.js.org/docs/substrate/storage/#nominatorsaccountid32-optionpalletstakingnominations
		 *
		 * `currentEra`: fetching the current era.
		 */
		const [isValidator, nominations, currentEraOption] = await Promise.all([
			historicApi.query.session
				? ((await historicApi.query.session.validators()).toHuman() as string[]).includes(stash)
				: false,
			historicApi.query.staking.nominators ? (await historicApi.query.staking.nominators(stash)).unwrapOr(null) : null,
			historicApi.query.staking.currentEra(),
		]);

		if (stakingLedger === null) {
			// should never throw because by time we get here we know we have a bonded pair
			throw new InternalServerError(
				`Staking ledger could not be found for controller address "${controller.toString()}"`,
			);
		}

		const numSlashingSpans = slashingSpansOption.isSome ? slashingSpansOption.unwrap().prior.length + 1 : 0;

		if (includeClaimedRewards == true) {
			// Initializing two arrays to store the status of claimed rewards per era for validators and for nominators.
			let claimedRewards: IEraStatus<ValidatorStatus | NominatorStatus>[] = [];
			let claimedRewardsNom: IEraStatus<NominatorStatus>[] = [];

			// `eraDepth`: the number of eras to check.
			const eraDepth = Number(api.consts.staking.historyDepth.toNumber());
			const eraStart = this.fetchErasStart(currentEraOption, eraDepth);

			let oldCallChecked = false;
			// Checking each era one by one
			for (let e = eraStart; e < eraStart + eraDepth; e++) {
				let claimedRewardsEras: u32[] = [];

				[claimedRewardsEras, claimedRewards] = this.fetchClaimedInfoFromOldCalls(
					stakingLedger,
					claimedRewardsEras,
					claimedRewards,
				);

				[oldCallChecked, claimedRewards, e] = this.isOldCallsChecked(
					oldCallChecked,
					claimedRewardsEras,
					claimedRewards,
					eraStart,
					eraDepth,
					e,
				);
				claimedRewardsNom = claimedRewards as IEraStatus<NominatorStatus>[];
				/**
				 *  If the old calls are checked (which means `oldCallChecked` flag is true) and the new call
				 * `query.staking.claimedRewards` is available then we go into this check.
				 */
				if (!!historicApi.query.staking?.claimedRewards && oldCallChecked) {
					if (currentEraOption.isNone) {
						throw new InternalServerError('CurrentEra is None when Some was expected');
					}

					if (isValidator) {
						claimedRewards = await this.fetchErasStatusForValidator(historicApi, e, stash, claimedRewards);
					} else {
						// To verify the reward status `claimed` of an era for a Nominator's account,
						// we need to check the status of that era in one of their associated Validators' accounts.
						const validatorsTargets = nominations?.targets.toHuman() as string[];
						if (validatorsTargets) {
							const [era, claimedRewardsNom1] = await this.fetchErasStatusForNominator(
								historicApi,
								e,
								eraDepth,
								eraStart,
								claimedRewardsNom,
								validatorsTargets,
								stash,
								currentEraOption,
							);
							e = era;
							claimedRewardsNom = claimedRewardsNom1;
						}
					}
				} else {
					break;
				}
			}

			return {
				at,
				controller,
				rewardDestination,
				numSlashingSpans,
				nominations,
				staking: {
					stash: stakingLedger.stash,
					total: stakingLedger.total,
					active: stakingLedger.active,
					unlocking: stakingLedger.unlocking,
					claimedRewards: isValidator ? claimedRewards : claimedRewardsNom,
				},
			};
		}

		return {
			at,
			controller,
			rewardDestination,
			numSlashingSpans,
			nominations,
			staking: {
				stash: stakingLedger.stash,
				total: stakingLedger.total,
				active: stakingLedger.active,
				unlocking: stakingLedger.unlocking,
			},
		};
	}

	private async fetchStakingData(
		historicApi: ApiDecoration<'promise'>,
		controller: AccountId32,
		stash: string,
	): Promise<
		[
			Option<PalletStakingStakingLedger>,
			Option<PalletStakingRewardDestination>,
			Option<PalletStakingSlashingSlashingSpans>,
		]
	> {
		const [stakingLedgerOption, rewardDestination, slashingSpansOption] = await Promise.all([
			historicApi.query.staking.ledger(controller) as unknown as Option<PalletStakingStakingLedger>,
			historicApi.query.staking.payee(stash),
			historicApi.query.staking.slashingSpans(stash),
		]).catch((err: Error) => {
			throw this.createHttpErrorForAddr(stash, err);
		});
		return [stakingLedgerOption, rewardDestination, slashingSpansOption];
	}

	private async fetchErasStatusForValidator(
		historicApi: ApiDecoration<'promise'>,
		e: number,
		stash: string,
		claimedRewards: IEraStatus<ValidatorStatus>[],
	): Promise<IEraStatus<ValidatorStatus>[]> {
		const [erasStakersOverview, erasStakers, claimedRewardsPerEra]: [
			Option<SpStakingPagedExposureMetadata> | null,
			SpStakingExposure | null,
			Vec<u32>,
		] = await Promise.all([
			historicApi.query.staking?.erasStakersOverview ? historicApi.query.staking?.erasStakersOverview(e, stash) : null,
			historicApi.query.staking?.erasStakers ? historicApi.query.staking.erasStakers(e, stash) : null,
			historicApi.query.staking.claimedRewards(e, stash),
		]);

		if (erasStakersOverview?.isSome) {
			const pageCount = erasStakersOverview.unwrap().pageCount.toNumber();
			const eraStatus =
				claimedRewardsPerEra.length === 0
					? 'unclaimed'
					: claimedRewardsPerEra.length === pageCount
						? 'claimed'
						: claimedRewardsPerEra.length != pageCount
							? 'partially claimed'
							: 'undefined';
			claimedRewards.push({ era: e, status: eraStatus });
		} else if (erasStakers && erasStakers.total.toBigInt() > 0) {
			// if erasStakers.total > 0, then the pageCount is always 1
			// https://github.com/polkadot-js/api/issues/5859#issuecomment-2077011825
			const eraStatus = claimedRewardsPerEra.length === 1 ? 'claimed' : 'unclaimed';
			claimedRewards.push({ era: e, status: eraStatus });
		}
		return claimedRewards;
	}

	private async fetchErasStatusForNominator(
		historicApi: ApiDecoration<'promise'>,
		e: number,
		depth: number,
		eraStart: number,
		claimedRewardsNom: IEraStatus<NominatorStatus>[],
		validatorsTargets: string[],
		nominatorStash: string,
		currentEraOption: Option<u32>,
	): Promise<[number, IEraStatus<NominatorStatus>[]]> {
		// Iterate through all validators that the nominator is nominating and
		// check if the rewards are claimed or not.
		for (const [idx, validatorStash] of validatorsTargets.entries()) {
			let oldCallChecked = false;
			if (claimedRewardsNom.length == 0) {
				const [era, claimedRewardsOld, oldCallCheck] = await this.fetchErasFromOldCalls(
					historicApi,
					e,
					depth,
					eraStart,
					claimedRewardsNom,
					validatorStash,
					oldCallChecked,
				);
				claimedRewardsNom = claimedRewardsOld;
				oldCallChecked = oldCallCheck;
				e = era;
			} else {
				oldCallChecked = true;
			}

			// Checking if the new call is available then I can check if rewards of nominator are claimed or not.
			// If not available, I will set the status to 'undefined'.
			if (!!historicApi.query.staking?.claimedRewards && oldCallChecked) {
				if (currentEraOption.isNone) {
					throw new InternalServerError('CurrentEra is None when Some was expected');
				}

				// Doing similar checks as in fetchErasStatusForValidator function
				// but with slight changes to adjust to nominator's case
				const [erasStakersOverview, erasStakers, claimedRewardsPerEra]: [
					Option<SpStakingPagedExposureMetadata>,
					SpStakingExposure | null,
					Vec<u32>,
				] = await Promise.all([
					historicApi.query.staking.erasStakersOverview(e, validatorStash),
					historicApi.query.staking?.erasStakers ? historicApi.query.staking.erasStakers(e, validatorStash) : null,
					historicApi.query.staking.claimedRewards(e, validatorStash),
				]);

				if (erasStakersOverview.isSome) {
					const pageCount = erasStakersOverview.unwrap().pageCount.toNumber();
					const eraStatus: NominatorStatus =
						claimedRewardsPerEra.length === 0
							? 'unclaimed'
							: claimedRewardsPerEra.length === pageCount
								? 'claimed'
								: claimedRewardsPerEra.length != pageCount
									? await this.ErasStatusNominatorForValPartiallyClaimed(
											historicApi,
											e,
											validatorStash,
											pageCount,
											nominatorStash,
											claimedRewardsPerEra,
										)
									: 'undefined';
					claimedRewardsNom.push({ era: e, status: eraStatus });
					break;
				} else if (erasStakers && erasStakers.total.toBigInt() > 0) {
					// if erasStakers.total > 0, then the pageCount is always 1
					// https://github.com/polkadot-js/api/issues/5859#issuecomment-2077011825
					const eraStatus = claimedRewardsPerEra.length === 1 ? 'claimed' : 'unclaimed';
					claimedRewardsNom.push({ era: e, status: eraStatus });
					break;
				} else {
					if (idx === validatorsTargets.length - 1) {
						claimedRewardsNom.push({ era: e, status: 'undefined' });
					} else {
						continue;
					}
				}
			}
		}
		return [e, claimedRewardsNom];
	}

	/**
	 * This function returns the era and its reward status information for a given stash account.
	 */
	private async fetchErasFromOldCalls(
		historicApi: ApiDecoration<'promise'>,
		e: number,
		depth: number,
		eraStart: number,
		claimedRewards: IEraStatus<NominatorStatus>[],
		validatorStash: string,
		oldCallChecked: boolean,
	): Promise<[number, IEraStatus<NominatorStatus>[], boolean]> {
		let claimedRewardsEras: u32[] = [];
		const controllerOption = await historicApi.query.staking.bonded(validatorStash);

		if (controllerOption.isNone) {
			return [e, claimedRewards, oldCallChecked];
		}

		const controller = controllerOption.unwrap();
		const [stakingLedgerOption, ,] = await this.fetchStakingData(historicApi, controller, validatorStash);
		const stakingLedgerValNom = stakingLedgerOption.unwrapOr(null);

		[claimedRewardsEras, claimedRewards] = this.fetchClaimedInfoFromOldCalls(
			stakingLedgerValNom,
			claimedRewardsEras,
			claimedRewards,
		) as [u32[], IEraStatus<NominatorStatus>[]];

		[oldCallChecked, claimedRewards, e] = this.isOldCallsChecked(
			oldCallChecked,
			claimedRewardsEras,
			claimedRewards,
			eraStart,
			depth,
			e,
		) as [boolean, IEraStatus<NominatorStatus>[], number];

		return [e, claimedRewards, oldCallChecked];
	}

	private async ErasStatusNominatorForValPartiallyClaimed(
		historicApi: ApiDecoration<'promise'>,
		e: number,
		validatorStash: string,
		pageCount: number,
		nominatorStash: string,
		claimedRewardsPerEra: Vec<u32>,
	): Promise<NominatorStatus> {
		// If era is partially claimed from the side of the validator that means that the validator
		// has more than one page of nominators. In this case, I need to check in which page the nominator is
		// and if that page was claimed or not.
		for (let page = 0; page < pageCount; page++) {
			if (historicApi.query.staking?.erasStakersPaged) {
				const erasStakers = await historicApi.query.staking.erasStakersPaged(e, validatorStash, page);
				const erasStakersPaged = erasStakers.unwrapOr(null);
				if (erasStakersPaged?.others) {
					for (const nominator of erasStakersPaged.others.entries()) {
						if (nominatorStash === nominator[1].who.toString()) {
							if (claimedRewardsPerEra.length > 0) {
								const pageIncluded = claimedRewardsPerEra?.some((reward) => Number(reward) === Number(page));
								if (pageIncluded) {
									return 'claimed';
								} else {
									return 'unclaimed';
								}
							}
							break;
						}
					}
				}
			}
		}
		return 'undefined';
	}

	/**
	 * This function calculates the era from which we should start checking
	 * for claimed rewards.
	 */
	private fetchErasStart(currentEraOption: Option<u32>, eraDepth: number): number {
		if (currentEraOption.isNone) {
			throw new InternalServerError('CurrentEra is None when Some was expected');
		}
		const currentEraNumber = currentEraOption.unwrap().toNumber();
		const eraStart = Math.max(0, currentEraNumber - eraDepth);
		return eraStart;
	}

	/**
	 * This function verifies if the information from old calls has already been checked/used. If not,
	 * it proceeds to use it and populate the `claimedRewards` array with the eras that have been claimed.
	 * Note that data from old calls may also be empty (no results), in which case the `claimedRewards` array
	 * will only be populated with data from the new `query.staking?.claimedRewards` call
	 * (later in the main function's code).
	 *
	 * Returns a boolean flag `oldCallChecked` that indicates if the old calls have already been checked/used or not.
	 *
	 */
	private isOldCallsChecked(
		oldCallChecked: boolean,
		claimedRewardsEras: u32[],
		claimedRewards: IEraStatus<ValidatorStatus | NominatorStatus>[],
		eraStart: number,
		depth: number,
		e: number,
	): [boolean, IEraStatus<ValidatorStatus | NominatorStatus>[], number] {
		if (!oldCallChecked) {
			if (claimedRewardsEras.length > 0) {
				claimedRewards = claimedRewardsEras.map((element) => ({
					era: element.toNumber(),
					status: 'claimed',
				}));
				const claimedRewardsErasMax = claimedRewardsEras[claimedRewardsEras.length - 1].toNumber();
				/**
				 * This check was added because old calls would sometimes return eras outside the intended range.
				 * In such cases, I need to verify if the era falls within the specific range I am checking.
				 */
				if (eraStart <= claimedRewardsErasMax) {
					e = claimedRewardsErasMax + 1;
				} else if (depth == claimedRewardsEras.length) {
					if (claimedRewardsEras[0].toNumber() == eraStart) {
						e = eraStart + depth;
					}
				} else {
					claimedRewards = [];
				}
			}
			oldCallChecked = true;
		}
		return [oldCallChecked, claimedRewards, e];
	}

	private fetchClaimedInfoFromOldCalls(
		stakingLedger: PalletStakingStakingLedger | null,
		claimedRewardsEras: u32[],
		claimedRewards: IEraStatus<ValidatorStatus | NominatorStatus>[],
	): [u32[], IEraStatus<ValidatorStatus | NominatorStatus>[]] {
		// Checking first the old call of `lastReward` and setting as claimed only the era that
		// is defined in the lastReward field. I do not make any assumptions for any other eras.
		if ((stakingLedger as unknown as StakingLedgerTo240)?.lastReward) {
			const lastReward = (stakingLedger as unknown as StakingLedgerTo240).lastReward;
			if (lastReward.isSome) {
				const e = (stakingLedger as unknown as StakingLedgerTo240)?.lastReward?.unwrap().toNumber();
				if (e) {
					claimedRewards.push({ era: e, status: 'claimed' });
				}
			}
			// Second check is another old call called `legacyClaimedRewards` from stakingLedger
		} else if (stakingLedger?.legacyClaimedRewards) {
			claimedRewardsEras = stakingLedger?.legacyClaimedRewards;
			// If none of the above are present, we try the `claimedRewards` from stakingLedger
		} else {
			claimedRewardsEras = (stakingLedger as unknown as StakingLedger)?.claimedRewards as Vec<u32>;
		}
		return [claimedRewardsEras, claimedRewards];
	}
}<|MERGE_RESOLUTION|>--- conflicted
+++ resolved
@@ -28,7 +28,6 @@
 import { IAccountStakingInfo, IEraStatus, NominatorStatus, ValidatorStatus } from 'src/types/responses';
 
 import { ApiPromiseRegistry } from '../../../src/apiRegistry';
-<<<<<<< HEAD
 import { AbstractService } from '../AbstractService';
 
 export class AccountsStakingInfoService extends AbstractService {
@@ -40,14 +39,6 @@
 	 * @param stash address of the _Stash_  account to get the staking info of
 	 */
 	async fetchAccountStakingInfoAssetHub(hash: BlockHash, includeClaimedRewards: boolean, stash: string) {
-=======
-
-import { AbstractService } from '../AbstractService';
-
-export class AccountsStakingInfoService extends AbstractService {
-	// TODO: Add isClaimedRewards
-	async fetchAccountStakingInfoAssetHub(hash: BlockHash, stash: string, options: ControllerOptions) {
->>>>>>> c05a3050
 		const { api } = this;
 		const historicApi = await api.at(hash);
 		// TODO: Am i using the registry correctly?
@@ -78,11 +69,7 @@
 		const [stakingLedgerOption, rewardDestination, slashingSpansOption] = await Promise.all([
 			historicApi.query.staking.ledger(controller) as unknown as Option<PalletStakingStakingLedger>,
 			historicApi.query.staking.payee(stash),
-<<<<<<< HEAD
 			rcApi.query.staking.slashingSpans(stash),
-=======
-			historicApi.query.staking.slashingSpans(stash),
->>>>>>> c05a3050
 		]).catch((err: Error) => {
 			throw this.createHttpErrorForAddr(stash, err);
 		});
@@ -96,19 +83,12 @@
 		}
 
 		const [isValidator, nominations, currentEraOption] = await Promise.all([
-<<<<<<< HEAD
 			rcApi.query.session ? ((await rcApi.query.session.validators()).toHuman() as string[]).includes(stash) : false,
-=======
-			rcApi.query.session
-				? ((await rcApi.query.session.validators()).toHuman() as string[]).includes(stash)
-				: false,
->>>>>>> c05a3050
 			historicApi.query.staking.nominators ? (await historicApi.query.staking.nominators(stash)).unwrapOr(null) : null,
 			historicApi.query.staking.currentEra(),
 		]);
 		const numSlashingSpans = slashingSpansOption.isSome ? slashingSpansOption.unwrap().prior.length + 1 : 0;
 
-<<<<<<< HEAD
 		if (includeClaimedRewards) {
 			// Initializing two arrays to store the status of claimed rewards per era for validators and for nominators.
 			let claimedRewards: IEraStatus<ValidatorStatus | NominatorStatus>[] = [];
@@ -166,8 +146,6 @@
 			};
 		}
 
-=======
->>>>>>> c05a3050
 		return {
 			at,
 			controller,
@@ -181,7 +159,6 @@
 				unlocking: stakingLedger.unlocking,
 			},
 		};
-<<<<<<< HEAD
 	}
 
 	private async fetchErasStatusForValidatorAssetHub(
@@ -212,8 +189,7 @@
 		}
 
 		return claimedRewards;
-=======
->>>>>>> c05a3050
+
 	}
 	/**
 	 * Fetch staking information for a _Stash_ account at a given block.
