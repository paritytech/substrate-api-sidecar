// Copyright 2017-2024 Parity Technologies (UK) Ltd.
// This file is part of Substrate API Sidecar.
//
// Substrate API Sidecar is free software: you can redistribute it and/or modify
// it under the terms of the GNU General Public License as published by
// the Free Software Foundation, either version 3 of the License, or
// (at your option) any later version.
//
// This program is distributed in the hope that it will be useful,
// but WITHOUT ANY WARRANTY; without even the implied warranty of
// MERCHANTABILITY or FITNESS FOR A PARTICULAR PURPOSE.  See the
// GNU General Public License for more details.
//
// You should have received a copy of the GNU General Public License
// along with this program.  If not, see <http://www.gnu.org/licenses/>.

import type { u32, Vec } from '@polkadot/types';
import { BlockHash } from '@polkadot/types/interfaces';
import { BadRequest, InternalServerError } from 'http-errors';
import { IAccountStakingInfo, IEraStatus, IStakingLedger } from 'src/types/responses';

import { AbstractService } from '../AbstractService';

export class AccountsStakingInfoService extends AbstractService {
	/**
	 * Fetch staking information for a _Stash_ account at a given block.
	 *
	 * @param hash `BlockHash` to make call at
	 * @param stash address of the _Stash_  account to get the staking info of
	 */
	async fetchAccountStakingInfo(hash: BlockHash, stash: string): Promise<IAccountStakingInfo> {
		const { api } = this;
		const historicApi = await api.at(hash);

		const [header, controllerOption] = await Promise.all([
			api.rpc.chain.getHeader(hash),
			historicApi.query.staking.bonded(stash), // Option<AccountId> representing the controller
		]).catch((err: Error) => {
			throw this.createHttpErrorForAddr(stash, err);
		});

		const at = {
			hash,
			height: header.number.unwrap().toString(10),
		};

		if (controllerOption.isNone) {
			throw new BadRequest(`The address ${stash} is not a stash address.`);
		}

		const controller = controllerOption.unwrap();

		const [stakingLedgerOption, rewardDestination, slashingSpansOption] = await Promise.all([
			historicApi.query.staking.ledger(controller),
			historicApi.query.staking.payee(stash),
			historicApi.query.staking.slashingSpans(stash),
		]).catch((err: Error) => {
			throw this.createHttpErrorForAddr(stash, err);
		});

		const stakingLedger = stakingLedgerOption.unwrapOr(null);

		if (stakingLedger === null) {
			// should never throw because by time we get here we know we have a bonded pair
			throw new InternalServerError(
				`Staking ledger could not be found for controller address "${controller.toString()}"`,
			);
		}
		let claimedRewardsEras: u32[] = [];
		let claimedRewards: IEraStatus[] = [];
		if (stakingLedger?.legacyClaimedRewards) {
			claimedRewardsEras = stakingLedger?.legacyClaimedRewards;
		} else {
			claimedRewardsEras = (stakingLedger as unknown as IStakingLedger)?.claimedRewards as Vec<u32>;
		}
		claimedRewards = claimedRewardsEras.map((element) => ({
			era: element.toNumber(),
			status: 'claimed',
		}));
		if (historicApi.query.staking?.claimedRewards) {
			const currentEraMaybeOption = await historicApi.query.staking.currentEra();
			const currentEra = currentEraMaybeOption.unwrap().toNumber();

			let depth = Number(api.consts.staking.historyDepth.toNumber());
			let eraStart = currentEra - depth;
			if (claimedRewards.length > 0) {
				depth = depth - claimedRewards.length;
				eraStart = claimedRewards[claimedRewards.length - 1].era + 1;
			}

			for (let e = eraStart; e < eraStart + depth; e++) {
				const claimedRewardsPerEra = await historicApi.query.staking.claimedRewards(e, stash);
				const erasStakersOverview = await historicApi.query.staking.erasStakersOverview(e, stash);
				let erasStakers = null;
				if (historicApi.query.staking?.erasStakers) {
					erasStakers = await historicApi.query.staking.erasStakers(e, stash);
				}

				if (erasStakersOverview.isSome) {
					const pageCount = erasStakersOverview.unwrap().pageCount.toNumber();
					const eraStatus =
						claimedRewardsPerEra.length === 0
							? 'unclaimed'
							: claimedRewardsPerEra.length === pageCount
							  ? 'claimed'
							  : 'partially claimed';
					claimedRewards.push({ era: e, status: eraStatus });
				} else if (erasStakers && erasStakers.total.toBigInt() > 0) {
					// if erasStakers.total > 0, then the pageCount is always 1
					// https://github.com/polkadot-js/api/issues/5859#issuecomment-2077011825
					const eraStatus = claimedRewardsPerEra.length === 1 ? 'claimed' : 'unclaimed';
					claimedRewards.push({ era: e, status: eraStatus });
				}
			}
		}

		const numSlashingSpans = slashingSpansOption.isSome ? slashingSpansOption.unwrap().prior.length + 1 : 0;

		let nominations = null;
		if (historicApi.query.staking.nominators) {
			const nominationsOption = await historicApi.query.staking.nominators(stash);
			nominations = nominationsOption.unwrapOr(null);
		}

		return {
			at,
			controller,
			rewardDestination,
			numSlashingSpans,
<<<<<<< HEAD
			staking: {
				stash: stakingLedger.stash,
				total: stakingLedger.total,
				active: stakingLedger.active,
				unlocking: stakingLedger.unlocking,
				claimedRewards: claimedRewards,
			},
=======
			nominations,
			staking: stakingLedger,
>>>>>>> 92f39d05
		};
	}
}<|MERGE_RESOLUTION|>--- conflicted
+++ resolved
@@ -66,17 +66,28 @@
 				`Staking ledger could not be found for controller address "${controller.toString()}"`,
 			);
 		}
+
 		let claimedRewardsEras: u32[] = [];
 		let claimedRewards: IEraStatus[] = [];
+
+		if ((stakingLedger as unknown as IStakingLedger)?.lastReward) {
+			const e = (stakingLedger as unknown as IStakingLedger)?.lastReward?.unwrap().toNumber();
+			if (e) {
+				claimedRewards.push({ era: e, status: 'claimed' });
+			}
+		}
+
 		if (stakingLedger?.legacyClaimedRewards) {
 			claimedRewardsEras = stakingLedger?.legacyClaimedRewards;
 		} else {
 			claimedRewardsEras = (stakingLedger as unknown as IStakingLedger)?.claimedRewards as Vec<u32>;
 		}
-		claimedRewards = claimedRewardsEras.map((element) => ({
-			era: element.toNumber(),
-			status: 'claimed',
-		}));
+		if (claimedRewardsEras) {
+			claimedRewards = claimedRewardsEras.map((element) => ({
+				era: element.toNumber(),
+				status: 'claimed',
+			}));
+		}
 		if (historicApi.query.staking?.claimedRewards) {
 			const currentEraMaybeOption = await historicApi.query.staking.currentEra();
 			const currentEra = currentEraMaybeOption.unwrap().toNumber();
@@ -127,7 +138,7 @@
 			controller,
 			rewardDestination,
 			numSlashingSpans,
-<<<<<<< HEAD
+			nominations,
 			staking: {
 				stash: stakingLedger.stash,
 				total: stakingLedger.total,
@@ -135,10 +146,6 @@
 				unlocking: stakingLedger.unlocking,
 				claimedRewards: claimedRewards,
 			},
-=======
-			nominations,
-			staking: stakingLedger,
->>>>>>> 92f39d05
 		};
 	}
 }