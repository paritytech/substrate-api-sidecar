--- conflicted
+++ resolved
@@ -409,11 +409,8 @@
 			validatorId,
 			commission: validatorCommission,
 			validatorLedger,
-<<<<<<< HEAD
 			claimedRewards,
-=======
 			nominatorIndex,
->>>>>>> e11955aa
 		} of exposuresWithCommission) {
 			const totalValidatorRewardPoints = deriveEraExposure.validatorIndex
 				? this.extractTotalValidatorRewardPoints(eraRewardPoints, validatorId, deriveEraExposure.validatorIndex)
