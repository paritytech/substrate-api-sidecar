--- conflicted
+++ resolved
@@ -25,14 +25,8 @@
 describe('RuntimeMetadataService', () => {
 	describe('fetchMetadata', () => {
 		it('works when ApiPromise works (block 789629)', async () => {
-<<<<<<< HEAD
 			jest.spyOn(ApiPromiseRegistry, 'getApi').mockImplementation(() => defaultMockApi);
-			expect(sanitizeNumbers(await runtimeMetadataService.fetchMetadata(blockHash789629))).toStrictEqual(
-				response789629,
-			);
-=======
 			expect(sanitizeNumbers(await runtimeMetadataService.fetchMetadata(blockHash789629))).toStrictEqual(response);
->>>>>>> b2fee7d7
 		});
 	});
 });