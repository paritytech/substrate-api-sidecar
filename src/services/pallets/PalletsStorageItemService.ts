--- conflicted
+++ resolved
@@ -26,17 +26,13 @@
 	}): Promise<IPalletStorageItem> {
 		if (!this.api.query[palletId]) {
 			throw new BadRequest(
-				`Unrecognized palletId: "${palletId}" was not recognized as a queryable pallet. Pallet names are expected to be in camel case, e.g. 'palletId`
+				`"${palletId}" was not recognized as a queryable pallet. Pallet names are expected to be in camel case, e.g. 'palletId`
 			);
 		}
 
 		if (!this.api.query[palletId][storageItemId]) {
 			throw new BadRequest(
-<<<<<<< HEAD
-				`Invalid storageItemId: "${storageItemId}" was not recognized as queryable storage item for ${palletId}. Storage item names are expected to be in camel case, e.g. 'storageItemId'`
-=======
-				`Invalid storageItemId: "${storageItemId}". Storage item names are expected to be in camel case, e.g. 'storageItemId'.`
->>>>>>> aa4c9088
+				`"${storageItemId}" was not recognized as queryable storage item for ${palletId}. Storage item names are expected to be in camel case, e.g. 'storageItemId'`
 			);
 		}
 
