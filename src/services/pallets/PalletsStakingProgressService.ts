import { ApiPromise } from '@polkadot/api';
import { BlockHash, EraIndex } from '@polkadot/types/interfaces';
import * as BN from 'bn.js';
import { InternalServerError } from 'http-errors';
import { IPalletStakingProgress } from 'src/types/responses';

import { AbstractService } from '../AbstractService';

export class PalletsStakingProgressService extends AbstractService {
	/**
	 * Fetch and derive generalized staking information at a given block.
	 *
	 * @param hash `BlockHash` to make call at
	 */
	async derivePalletStakingProgress(
		hash: BlockHash
	): Promise<IPalletStakingProgress> {
<<<<<<< HEAD
		// const api = await this.ensureMeta(hash);
=======
>>>>>>> 9e0beca1
		const { api } = this;

		const [
			validatorCount,
			forceEra,
			eraElectionStatus,
			validators,
			{ number },
		] = await Promise.all([
			api.query.staking.validatorCount.at(hash),
			api.query.staking.forceEra.at(hash),
			api.query.staking.eraElectionStatus.at(hash),
			api.query.session.validators.at(hash),
			api.rpc.chain.getHeader(hash),
		]);

		const {
			eraLength,
			eraProgress,
			sessionLength,
			sessionProgress,
			activeEra,
		} = await this.deriveSessionAndEraProgress(api, hash);

		const unappliedSlashesAtActiveEra = await api.query.staking.unappliedSlashes.at(
			hash,
			activeEra
		);

		const currentBlockNumber = number.toBn();

		const nextSession = sessionLength
			.sub(sessionProgress)
			.add(currentBlockNumber);

		const baseResponse = {
			at: {
				hash: hash.toJSON(),
				height: currentBlockNumber.toString(10),
			},
			activeEra: activeEra.toString(10),
			forceEra: forceEra.toJSON(),
			nextSessionEstimate: nextSession.toString(10),
			unappliedSlashes: unappliedSlashesAtActiveEra.map((slash) =>
				slash.toJSON()
			),
		};

		if (forceEra.isForceNone) {
			// Most likely we are in a PoA network with no elections. Things
			// like `ValidatorCount` and `Validators` are hardcoded from genesis
			// to support a transition into NPoS, but are irrelevant here and would be
			// confusing to include. Thus, we craft a response excluding those values.
			return baseResponse;
		}

		const nextActiveEra = forceEra.isForceAlways
			? nextSession // there is a new era every session
			: eraLength.sub(eraProgress).add(currentBlockNumber); // the nextActiveEra is at the end of this era

		const electionLookAhead = await this.deriveElectionLookAhead(api, hash);

		const nextCurrentEra = nextActiveEra
			.sub(currentBlockNumber)
			.sub(sessionLength)
			.gt(new BN(0))
			? nextActiveEra.sub(sessionLength) // current era simply one session before active era
			: nextActiveEra.add(eraLength).sub(sessionLength); // we are in the last session of an active era

		let toggle;
		if (electionLookAhead.eq(new BN(0))) {
			// no offchain solutions accepted
			toggle = null;
		} else if (eraElectionStatus.isClose) {
			// election window is yet to open
			toggle = nextCurrentEra.sub(electionLookAhead);
		} else {
			// election window closes at the end of the current era
			toggle = nextCurrentEra;
		}

		return {
			...baseResponse,
			nextActiveEraEstimate: nextActiveEra.toString(10),
			electionStatus: {
				status: eraElectionStatus.toJSON(),
				toggleEstimate: toggle?.toString(10) ?? null,
			},
			idealValidatorCount: validatorCount.toString(10),
			validatorSet: validators.map((accountId) => accountId.toString()),
		};
	}

	/**
	 * Derive information on the progress of the current session and era.
	 *
	 * @param api ApiPromise with ensured metadata
	 * @param hash `BlockHash` to make call at
	 */
	private async deriveSessionAndEraProgress(
		api: ApiPromise,
		hash: BlockHash
	): Promise<{
		eraLength: BN;
		eraProgress: BN;
		sessionLength: BN;
		sessionProgress: BN;
		activeEra: EraIndex;
	}> {
		const [
			currentSlot,
			epochIndex,
			genesisSlot,
			currentIndex,
			activeEraOption,
		] = await Promise.all([
			api.query.babe.currentSlot.at(hash),
			api.query.babe.epochIndex.at(hash),
			api.query.babe.genesisSlot.at(hash),
			api.query.session.currentIndex.at(hash),
			api.query.staking.activeEra.at(hash),
		]);

		if (activeEraOption.isNone) {
			// TODO refactor to newer error type
			throw new InternalServerError(
				'ActiveEra is None when Some was expected.'
			);
		}
		const { index: activeEra } = activeEraOption.unwrap();

		const activeEraStartSessionIndexOption = await api.query.staking.erasStartSessionIndex.at(
			hash,
			activeEra
		);
		if (activeEraStartSessionIndexOption.isNone) {
			throw new InternalServerError(
				'EraStartSessionIndex is None when Some was expected.'
			);
		}
		const activeEraStartSessionIndex = activeEraStartSessionIndexOption.unwrap();

		const { epochDuration: sessionLength } = api.consts.babe;
		const eraLength = api.consts.staking.sessionsPerEra.mul(sessionLength);
		const epochStartSlot = epochIndex.mul(sessionLength).add(genesisSlot);
		const sessionProgress = currentSlot.sub(epochStartSlot);
		const eraProgress = currentIndex
			.sub(activeEraStartSessionIndex)
			.mul(sessionLength)
			.add(sessionProgress);

		return {
			eraLength,
			eraProgress,
			sessionLength,
			sessionProgress,
			activeEra,
		};
	}

	/**
	 * Get electionLookAhead as a const if available. Otherwise derive
	 * `electionLookAhead` based on the `specName` & `epochDuration`.
	 * N.B. Values are hardcoded based on `specName`s polkadot, kusama, and westend.
	 * There are no guarantees that this will return the expected values for
	 * other `specName`s.
	 *
	 * @param api ApiPromise with ensured metadata
	 * @param hash `BlockHash` to make call at
	 */
	private async deriveElectionLookAhead(
		api: ApiPromise,
		hash: BlockHash
	): Promise<BN> {
		if (api.consts.staking.electionLookahead) {
			return api.consts.staking.electionLookahead;
		}

		const { specName } = await api.rpc.state.getRuntimeVersion(hash);
		const { epochDuration } = api.consts.babe;

		// TODO - create a configurable epochDivisor env for a more generic solution
		const epochDurationDivisor =
			specName.toString() === 'polkadot'
				? new BN(16) // polkadot electionLookAhead = epochDuration / 16
				: new BN(4); // kusama, westend, `substrate/bin/node` electionLookAhead = epochDuration / 4

		return epochDuration.div(epochDurationDivisor);
	}
}<|MERGE_RESOLUTION|>--- conflicted
+++ resolved
@@ -15,10 +15,6 @@
 	async derivePalletStakingProgress(
 		hash: BlockHash
 	): Promise<IPalletStakingProgress> {
-<<<<<<< HEAD
-		// const api = await this.ensureMeta(hash);
-=======
->>>>>>> 9e0beca1
 		const { api } = this;
 
 		const [
