import { ApiPromise } from '@polkadot/api';
import { expandMetadata } from '@polkadot/metadata/decorate';
import { Compact, GenericCall, Struct } from '@polkadot/types';
import { AbstractInt } from '@polkadot/types/codec/AbstractInt';
import {
	AccountId,
	Block,
	BlockHash,
	BlockNumber,
	BlockWeights,
	Digest,
	DispatchInfo,
	EventRecord,
	Hash,
} from '@polkadot/types/interfaces';
import { AnyJson, Codec, Registry } from '@polkadot/types/types';
import { u8aToHex } from '@polkadot/util';
import { blake2AsU8a } from '@polkadot/util-crypto';
import { CalcFee } from '@substrate/calc';
import { BadRequest, InternalServerError } from 'http-errors';

import {
	BlockWeightStore,
	IPerClass,
	isExtBaseWeightValue,
	isPerClassValue,
	WeightValue,
} from '../../types/chains-config';
import {
	IBlock,
	ICalcFee,
	IExtrinsic,
	IExtrinsicIndex,
	ISanitizedCall,
	ISanitizedEvent,
	isFrameMethod,
} from '../../types/responses';
import { IOption } from '../../types/util';
import { isPaysFee } from '../../types/util';
import { AbstractService } from '../AbstractService';

/**
 * Types for fetchBlock's options
 * @field eventDocs
 * @field extrinsicDocs
 * @field checkFinalized Option to reduce rpc calls. Equals true when blockId is a hash.
 * @field queryFinalizedHead Option to reduce rpc calls. Equals true when finalized head has not been queried.
 * @field omitFinalizedTag Option to omit the finalized tag, and return it as undefined.
 */
interface FetchBlockOptions {
	eventDocs: boolean;
	extrinsicDocs: boolean;
	checkFinalized: boolean;
	queryFinalizedHead: boolean;
	omitFinalizedTag: boolean;
}

/**
 * Event methods that we check for.
 */
enum Event {
	success = 'ExtrinsicSuccess',
	failure = 'ExtrinsicFailed',
}

export class BlocksService extends AbstractService {
	constructor(
		api: ApiPromise,
		private minCalcFeeRuntime: IOption<number>,
		private blockWeightStore: BlockWeightStore = {}
	) {
		super(api);
	}

	/**
	 * Fetch a block augmented with derived values.
	 *
	 * @param hash `BlockHash` of the block to fetch.
	 * @param FetchBlockOptions options for additonal information.
	 */
	async fetchBlock(
		hash: BlockHash,
		{
			eventDocs,
			extrinsicDocs,
			checkFinalized,
			queryFinalizedHead,
			omitFinalizedTag,
		}: FetchBlockOptions
	): Promise<IBlock> {
		const { api } = this;

		let block, events, finalizedHead, sessionValidators;
		if (typeof api.query.session?.validators?.at === 'function') {
			[
				{ block },
				events,
				sessionValidators,
				finalizedHead,
			] = await Promise.all([
				api.rpc.chain.getBlock(hash),
				this.fetchEvents(api, hash),
				api.query.session.validators.at(hash),
				queryFinalizedHead
					? api.rpc.chain.getFinalizedHead()
					: Promise.resolve(hash),
			]);
		} else {
			[{ block }, events, finalizedHead] = await Promise.all([
				api.rpc.chain.getBlock(hash),
				this.fetchEvents(api, hash),
				queryFinalizedHead
					? api.rpc.chain.getFinalizedHead()
					: Promise.resolve(hash),
			]);
		}

		const {
			parentHash,
			number,
			stateRoot,
			extrinsicsRoot,
			digest,
		} = block.header;

		const authorId = sessionValidators
			? this.extractAuthor(sessionValidators, digest)
			: undefined;

		const logs = digest.logs.map(({ type, index, value }) => {
			return { type, index, value };
		});

		const nonSanitizedExtrinsics = this.extractExtrinsics(
			block,
			events,
			extrinsicDocs
		);

		const { extrinsics, onInitialize, onFinalize } = this.sanitizeEvents(
			events,
			nonSanitizedExtrinsics,
			hash,
			eventDocs
		);

		let finalized = undefined;

		if (!omitFinalizedTag) {
			// Check if the requested block is finalized
			finalized = await this.isFinalizedBlock(
				api,
				number,
				hash,
				finalizedHead,
				checkFinalized
			);
		}

		// The genesis block is a special case with little information associated with it.
		if (parentHash.every((byte) => !byte)) {
			return {
				number,
				hash,
				parentHash,
				stateRoot,
				extrinsicsRoot,
				authorId,
				logs,
				onInitialize,
				extrinsics,
				onFinalize,
				finalized,
			};
		}

		let calcFee, specName, specVersion;
		if (this.minCalcFeeRuntime === null) {
			// Don't bother with trying to create calcFee for a runtime where fee calcs are not supported
			specVersion = -1;
			specName = 'ERROR';
			calcFee = undefined;
		} else {
			// This runtime supports fee calc
			const createCalcFee = await this.createCalcFee(api, parentHash, block);
			calcFee = createCalcFee.calcFee;
			specName = createCalcFee.specName;
			specVersion = createCalcFee.specVersion;
		}

		for (let idx = 0; idx < block.extrinsics.length; ++idx) {
			if (!extrinsics[idx].paysFee || !block.extrinsics[idx].isSigned) {
				continue;
			}

			if (this.minCalcFeeRuntime === null) {
				extrinsics[idx].info = {
					error: `Fee calculation not supported for this network`,
				};
				continue;
			}

			if (calcFee === null || calcFee === undefined) {
				extrinsics[idx].info = {
					error: `Fee calculation not supported for ${specVersion}#${specName}`,
				};
				continue;
			}

<<<<<<< HEAD
			try {
				const xtEvents = extrinsics[idx].events;
				const completedEvent = xtEvents.find(
					({ method }) =>
						isFrameMethod(method) &&
						(method.method === Event.success || method.method === Event.failure)
				);

				if (!completedEvent) {
					extrinsics[idx].info = {
						error: 'Unable to find success or failure event for extrinsic',
					};

					continue;
				}
=======
			const xtEvents = extrinsics[idx].events;
			const completedEvent = xtEvents.find(
				({ method }) =>
					isFrameMethod(method) &&
					(method.method === Event.success || method.method === Event.failure)
			);
>>>>>>> 99a40a39

			if (!completedEvent) {
				extrinsics[idx].info = {
					error: 'Unable to find success or failure event for extrinsic',
				};

				continue;
			}

			const completedData = completedEvent.data;
			if (!completedData) {
				extrinsics[idx].info = {
					error:
						'Success or failure event for extrinsic does not contain expected data',
				};

				continue;
			}

<<<<<<< HEAD
				/**
				 * `extrinsicBaseWeight` changed from using system.extrinsicBaseWeight => system.blockWeights.perClass[weightInfoClass].baseExtrinsic
				 * in polkadot v0.8.27 due to this pr: https://github.com/paritytech/substrate/pull/6629 .
				 * https://github.com/paritytech/substrate-api-sidecar/issues/393 .
				 * https://github.com/polkadot-js/api/issues/2365
				 */
				let extrinsicBaseWeight;
				if (runtimeDoesNotMatch) {
					if (!decorated) {
						extrinsics[idx].info = {
							error: 'Failure retrieving necessary decorated metadata',
						};

						continue;
					}

					extrinsicBaseWeight =
						((decorated.consts.system
							?.extrinsicBaseWeight as unknown) as AbstractInt) ||
						(((decorated.consts.system
							?.blockWeights as unknown) as BlockWeights).perClass[
							weightInfoClass
						] as WeightPerClass).baseExtrinsic;
				} else {
					// We are querying a runtime that matches the decorated metadata in the api
					extrinsicBaseWeight =
						(api.consts.system?.extrinsicBaseWeight as AbstractInt) ||
						(api.consts.system.blockWeights.perClass[
							weightInfoClass
						] as WeightPerClass).baseExtrinsic;
				}
=======
			// both ExtrinsicSuccess and ExtrinsicFailed events have DispatchInfo
			// types as their final arg
			const weightInfo = completedData[
				completedData.length - 1
			] as DispatchInfo;
			if (!weightInfo.weight) {
				extrinsics[idx].info = {
					error:
						'Success or failure event for extrinsic does not specify weight',
				};

				continue;
			}

			// The Dispatch class used to key into `blockWeights.perClass`
			// We set default to be normal.
			let weightInfoClass: keyof IPerClass = 'normal';
			if (weightInfo.class.isMandatory) {
				weightInfoClass = 'mandatory';
			} else if (weightInfo.class.isOperational) {
				weightInfoClass = 'operational';
			}

			/**
			 * `extrinsicBaseWeight` changed from using system.extrinsicBaseWeight => system.blockWeights.perClass[weightInfoClass].baseExtrinsic
			 * in polkadot v0.8.27 due to this pr: https://github.com/paritytech/substrate/pull/6629 .
			 * https://github.com/paritytech/substrate-api-sidecar/issues/393 .
			 * https://github.com/polkadot-js/api/issues/2365
			 */
			// This makes the compiler happy for below type guards
			const weightStored = this.blockWeightStore[specVersion];
			let extrinsicBaseWeight;
			if (isExtBaseWeightValue(weightStored)) {
				extrinsicBaseWeight = weightStored.extrinsicBaseWeight;
			} else if (isPerClassValue(weightStored)) {
				extrinsicBaseWeight =
					weightStored.perClass[weightInfoClass]?.baseExtrinsic;
			}
>>>>>>> 99a40a39

			if (!extrinsicBaseWeight) {
				throw new InternalServerError('Could not find extrinsicBaseWeight');
			}

			const len = block.extrinsics[idx].encodedLength;
			const weight = weightInfo.weight;

			const partialFee = calcFee.calc_fee(
				BigInt(weight.toString()),
				len,
				extrinsicBaseWeight
			);

			extrinsics[idx].info = api.createType('RuntimeDispatchInfo', {
				weight,
				class: weightInfo.class,
				partialFee: partialFee,
			});
		}

		return {
			number,
			hash,
			parentHash,
			stateRoot,
			extrinsicsRoot,
			authorId,
			logs,
			onInitialize,
			extrinsics,
			onFinalize,
			finalized,
		};
	}

	/**
	 *
	 * @param block Takes in a block which is the result of `BlocksService.fetchBlock`
	 * @param extrinsicIndex Parameter passed into the request
	 */
	fetchExtrinsicByIndex(
		block: IBlock,
		extrinsicIndex: number
	): IExtrinsicIndex {
		if (extrinsicIndex > block.extrinsics.length - 1) {
			throw new BadRequest('Requested `extrinsicIndex` does not exist');
		}

		const { hash, number } = block;
		const height = number.unwrap().toString(10);

		return {
			at: {
				height,
				hash,
			},
			extrinsics: block.extrinsics[extrinsicIndex],
		};
	}

	/**
	 * Extract extrinsics from a block.
	 *
	 * @param block Block
	 * @param events events fetched by `fetchEvents`
	 */
	private extractExtrinsics(
		block: Block,
		events: EventRecord[] | string,
		extrinsicDocs: boolean
	) {
		const defaultSuccess = typeof events === 'string' ? events : false;

		return block.extrinsics.map((extrinsic) => {
			const { method, nonce, signature, signer, isSigned, tip } = extrinsic;
			const hash = u8aToHex(blake2AsU8a(extrinsic.toU8a(), 256));
			const call = block.registry.createType('Call', method);

			return {
				method: {
					pallet: method.section,
					method: method.method,
				},
				signature: isSigned ? { signature, signer } : null,
				nonce: isSigned ? nonce : null,
				args: this.parseGenericCall(call, block.registry).args,
				tip: isSigned ? tip : null,
				hash,
				info: {},
				events: [] as ISanitizedEvent[],
				success: defaultSuccess,
				// paysFee overrides to bool if `system.ExtrinsicSuccess|ExtrinsicFailed` event is present
				// we set to false if !isSigned because unsigned never pays a fee
				paysFee: isSigned ? null : false,
				docs: extrinsicDocs
					? this.sanitizeDocs(extrinsic.meta.documentation)
					: undefined,
			};
		});
	}

	/**
	 * Sanitize events and attribute them to an extrinsic, onInitialize, or
	 * onFinalize.
	 *
	 * @param events events from `fetchEvents`
	 * @param extrinsics extrinsics from
	 * @param hash hash of the block the events are from
	 */
	private sanitizeEvents(
		events: EventRecord[] | string,
		extrinsics: IExtrinsic[],
		hash: BlockHash,
		eventDocs: boolean
	) {
		const onInitialize = { events: [] as ISanitizedEvent[] };
		const onFinalize = { events: [] as ISanitizedEvent[] };

		if (Array.isArray(events)) {
			for (const record of events) {
				const { event, phase } = record;

				const sanitizedEvent = {
					method: {
						pallet: event.section,
						method: event.method,
					},
					data: event.data,
					docs: eventDocs
						? this.sanitizeDocs(event.data.meta.documentation)
						: undefined,
				};

				if (phase.isApplyExtrinsic) {
					const extrinsicIdx = phase.asApplyExtrinsic.toNumber();
					const extrinsic = extrinsics[extrinsicIdx];

					if (!extrinsic) {
						throw new Error(
							`Missing extrinsic ${extrinsicIdx} in block ${hash.toString()}`
						);
					}

					if (event.method === Event.success) {
						extrinsic.success = true;
					}

					if (
						event.method === Event.success ||
						event.method === Event.failure
					) {
						const sanitizedData = event.data.toJSON() as AnyJson[];

						for (const data of sanitizedData) {
							if (extrinsic.signature && isPaysFee(data)) {
								extrinsic.paysFee =
									data.paysFee === true || data.paysFee === 'Yes';

								break;
							}
						}
					}

					extrinsic.events.push(sanitizedEvent);
				} else if (phase.isFinalization) {
					onFinalize.events.push(sanitizedEvent);
				} else if (phase.isInitialization) {
					onInitialize.events.push(sanitizedEvent);
				}
			}
		}

		return {
			extrinsics,
			onInitialize,
			onFinalize,
		};
	}

	/**
	 * Create calcFee from params or return `null` if calcFee cannot be created.
	 *
	 * @param api ApiPromise
	 * @param parentHash Hash of the parent block
	 * @param block Block which the extrinsic is from
	 */
	private async createCalcFee(
		api: ApiPromise,
		parentHash: Hash,
		block: Block
	): Promise<ICalcFee> {
		const parentParentHash: Hash = await this.getParentParentHash(
			api,
			parentHash,
			block
		);

		const [version, multiplier] = await Promise.all([
			api.rpc.state.getRuntimeVersion(parentParentHash),
			api.query.transactionPayment?.nextFeeMultiplier?.at(parentHash),
		]);

		const specName = version.specName.toString();
		const specVersion = version.specVersion.toNumber();

		const perByte = api.consts.transactionPayment?.transactionByteFee;
		const extrinsicBaseWeightExists =
			api.consts.system.extrinsicBaseWeight ||
			api.consts.system.blockWeights.perClass.normal.baseExtrinsic;
		const { weightToFee } = api.consts.transactionPayment;

		if (
<<<<<<< HEAD
			perByte === undefined ||
			extrinsicBaseWeightExists === undefined ||
			typeof api.query.transactionPayment?.nextFeeMultiplier?.at !== 'function'
=======
			!perByte ||
			!extrinsicBaseWeightExists ||
			(this.minCalcFeeRuntime && specVersion < this.minCalcFeeRuntime) ||
			!multiplier ||
			!weightToFee
>>>>>>> 99a40a39
		) {
			// This particular runtime version is not supported with fee calcs or
			// does not have the necessay materials to build calcFee
			return {
				specVersion,
				specName,
			};
		}

		const coefficients = weightToFee.map((c) => {
			return {
				// Anything that could overflow Number.MAX_SAFE_INTEGER needs to be serialized
				// to BigInt or string.
				coeffInteger: c.coeffInteger.toString(10),
				coeffFrac: c.coeffFrac.toNumber(),
				degree: c.degree.toNumber(),
				negative: c.negative,
			};
		});

		// Now that we know the exact runtime supports fee calcs, make sure we have
		// the weights in the store
		this.blockWeightStore[specVersion] ||= await this.getWeight(
			api,
			parentHash
		);

		const calcFee = CalcFee.from_params(
			coefficients,
			multiplier.toString(10),
			perByte.toString(10),
			specName,
			specVersion
		);

		return {
			calcFee,
			specName,
			specVersion,
		};
	}

<<<<<<< HEAD
			if (runtimeDoesNotMatch) {
				const metadata = await api.rpc.state.getMetadata(parentParentHash);
=======
	/**
	 *	Get a formatted blockweight store value for the runtime corresponding to the given block hash.
	 *
	 * @param api ApiPromise
	 * @param blockHash Hash of a block in the runtime to get the extrinsic base weight(s) for
	 * @returns formatted block weight store entry
	 */
	private async getWeight(
		api: ApiPromise,
		blockHash: BlockHash
	): Promise<WeightValue> {
		const metadata = await api.rpc.state.getMetadata(blockHash);
		const {
			consts: { system },
		} = expandMetadata(api.registry, metadata);
>>>>>>> 99a40a39

		let weightValue;
		if (((system.blockWeights as unknown) as BlockWeights)?.perClass) {
			const {
				normal,
				operational,
				mandatory,
			} = ((system.blockWeights as unknown) as BlockWeights)?.perClass;

			const perClass = {
				normal: {
					baseExtrinsic: normal.baseExtrinsic.toBigInt(),
				},
				operational: {
					baseExtrinsic: operational.baseExtrinsic.toBigInt(),
				},
				mandatory: {
					baseExtrinsic: mandatory.baseExtrinsic.toBigInt(),
				},
			};

<<<<<<< HEAD
			calcFee = CalcFee.from_params(
				coefficients,
				multiplier.toString(10),
				perByte.toString(10),
				'polkadot',
				27
				// TODO HACK just to get fees on substrate node, remove before merge
				// specName,
				// specVersion
=======
			weightValue = { perClass };
		} else if (system.extrinsicBaseWeight) {
			weightValue = {
				extrinsicBaseWeight: ((system.extrinsicBaseWeight as unknown) as AbstractInt).toBigInt(),
			};
		} else {
			throw new InternalServerError(
				'Could not find a extrinsic base weight in metadata'
>>>>>>> 99a40a39
			);
		}

		return weightValue;
	}

	/**
	 * The block where the runtime is deployed falsely proclaims it would
	 * be already using the new runtime. This workaround therefore uses the
	 * parent of the parent in order to determine the correct runtime under which
	 * this block was produced.
	 *
	 * @param api ApiPromise to use for rpc call
	 * @param parentHash Used to identify the runtime in a block
	 * @param block Used to make sure we dont
	 */
	private async getParentParentHash(
		api: ApiPromise,
		parentHash: Hash,
		block: Block
	): Promise<Hash> {
		let parentParentHash: Hash;
		if (block.header.number.toNumber() > 1) {
			parentParentHash = (await api.rpc.chain.getHeader(parentHash)).parentHash;
		} else {
			parentParentHash = parentHash;
		}

		return parentParentHash;
	}

	/**
	 * Fetch events for the specified block.
	 *
	 * @param api ApiPromise to use for query
	 * @param hash `BlockHash` to make query at
	 */
	private async fetchEvents(
		api: ApiPromise,
		hash: BlockHash
	): Promise<EventRecord[] | string> {
		try {
			return await api.query.system.events.at(hash);
		} catch {
			return 'Unable to fetch Events, cannot confirm extrinsic status. Check pruning settings on the node.';
		}
	}

	/**
	 * Helper function for `parseGenericCall`.
	 *
	 * @param argsArray array of `Codec` values
	 * @param registry type registry of the block the call belongs to
	 */
	private parseArrayGenericCalls(
		argsArray: Codec[],
		registry: Registry
	): (Codec | ISanitizedCall)[] {
		return argsArray.map((argument) => {
			if (argument instanceof GenericCall) {
				return this.parseGenericCall(argument, registry);
			}

			return argument;
		});
	}

	/**
	 * Recursively parse a `GenericCall` in order to label its arguments with
	 * their param names and give a human friendly method name (opposed to just a
	 * call index). Parses `GenericCall`s that are nested as arguments.
	 *
	 * @param genericCall `GenericCall`
	 * @param registry type registry of the block the call belongs to
	 */
	private parseGenericCall(
		genericCall: GenericCall,
		registry: Registry
	): ISanitizedCall {
		const newArgs = {};

		// Pull out the struct of arguments to this call
		const callArgs = genericCall.get('args') as Struct;

		// Make sure callArgs exists and we can access its keys
		if (callArgs && callArgs.defKeys) {
			// paramName is a string
			for (const paramName of callArgs.defKeys) {
				const argument = callArgs.get(paramName);

				if (Array.isArray(argument)) {
					newArgs[paramName] = this.parseArrayGenericCalls(argument, registry);
				} else if (argument instanceof GenericCall) {
					newArgs[paramName] = this.parseGenericCall(argument, registry);
				} else if (paramName === 'call' && argument?.toRawType() === 'Bytes') {
					// multiSig.asMulti.args.call is an OpaqueCall (Vec<u8>) that we
					// serialize to a polkadot-js Call and parse so it is not a hex blob.
					try {
						const call = registry.createType('Call', argument.toHex());
						newArgs[paramName] = this.parseGenericCall(call, registry);
					} catch {
						newArgs[paramName] = argument;
					}
				} else {
					newArgs[paramName] = argument;
				}
			}
		}

		return {
			method: {
				pallet: genericCall.section,
				method: genericCall.method,
			},
			args: newArgs,
		};
	}

	// Almost exact mimic of https://github.com/polkadot-js/api/blob/e51e89df5605b692033df864aa5ab6108724af24/packages/api-derive/src/type/util.ts#L6
	// but we save a call to `getHeader` by hardcoding the logic here and using the digest from the blocks header.
	private extractAuthor(
		sessionValidators: AccountId[],
		digest: Digest
	): AccountId | undefined {
		const [pitem] = digest.logs.filter(({ type }) => type === 'PreRuntime');
		// extract from the substrate 2.0 PreRuntime digest
		if (pitem) {
			const [engine, data] = pitem.asPreRuntime;
			return engine.extractAuthor(data, sessionValidators);
		} else {
			const [citem] = digest.logs.filter(({ type }) => type === 'Consensus');
			// extract author from the consensus (substrate 1.0, digest)
			if (citem) {
				const [engine, data] = citem.asConsensus;
				return engine.extractAuthor(data, sessionValidators);
			}
		}

		return undefined;
	}

	/**
	 * When querying a block this will immediately inform the request whether
	 * or not the queried block is considered finalized at the time of querying.
	 *
	 * @param api ApiPromise to use for query
	 * @param blockNumber Queried block number
	 * @param queriedHash Hash of user queried block
	 * @param finalizedHead Finalized head for our chain
	 * @param checkFinalized If the passed in blockId is a hash
	 */
	private async isFinalizedBlock(
		api: ApiPromise,
		blockNumber: Compact<BlockNumber>,
		queriedHash: BlockHash,
		finalizedHead: BlockHash,
		checkFinalized: boolean
	): Promise<boolean> {
		if (checkFinalized) {
			// The blockId url param is a hash
			const [finalizedHeadBlock, canonHash] = await Promise.all([
				// Returns the header of the most recently finalized block
				api.rpc.chain.getHeader(finalizedHead),
				// Fetch the hash of the block with equal height on the canon chain.
				// N.B. We assume when we query by number <= finalized head height,
				// we will always get a block on the finalized, canonical chain.
				api.rpc.chain.getBlockHash(blockNumber.unwrap()),
			]);

			// If queried by hash this is the original request param
			const hash = queriedHash.toHex();

			// If this conditional is satisfied, the queried hash is on a fork,
			// and is not on the canonical chain and therefore not finalized
			if (canonHash.toHex() !== hash) {
				return false;
			}

			// Retreive the finalized head blockNumber
			const finalizedHeadBlockNumber = finalizedHeadBlock?.number;

			// If the finalized head blockNumber is undefined return false
			if (!finalizedHeadBlockNumber) {
				return false;
			}

			// Check if the user's block is less than or equal to the finalized head.
			// If so, the user's block is finalized.
			return blockNumber.unwrap().lte(finalizedHeadBlockNumber.unwrap());
		} else {
			// The blockId url param is an integer

			// Returns the header of the most recently finalized block
			const finalizedHeadBlock = await api.rpc.chain.getHeader(finalizedHead);

			// Retreive the finalized head blockNumber
			const finalizedHeadBlockNumber = finalizedHeadBlock?.number;

			// If the finalized head blockNumber is undefined return false
			if (!finalizedHeadBlockNumber) {
				return false;
			}

			// Check if the user's block is less than or equal to the finalized head.
			// If so, the user's block is finalized.
			return blockNumber.unwrap().lte(finalizedHeadBlockNumber.unwrap());
		}
	}
}<|MERGE_RESOLUTION|>--- conflicted
+++ resolved
@@ -207,30 +207,12 @@
 				continue;
 			}
 
-<<<<<<< HEAD
-			try {
-				const xtEvents = extrinsics[idx].events;
-				const completedEvent = xtEvents.find(
-					({ method }) =>
-						isFrameMethod(method) &&
-						(method.method === Event.success || method.method === Event.failure)
-				);
-
-				if (!completedEvent) {
-					extrinsics[idx].info = {
-						error: 'Unable to find success or failure event for extrinsic',
-					};
-
-					continue;
-				}
-=======
 			const xtEvents = extrinsics[idx].events;
 			const completedEvent = xtEvents.find(
 				({ method }) =>
 					isFrameMethod(method) &&
 					(method.method === Event.success || method.method === Event.failure)
 			);
->>>>>>> 99a40a39
 
 			if (!completedEvent) {
 				extrinsics[idx].info = {
@@ -250,39 +232,6 @@
 				continue;
 			}
 
-<<<<<<< HEAD
-				/**
-				 * `extrinsicBaseWeight` changed from using system.extrinsicBaseWeight => system.blockWeights.perClass[weightInfoClass].baseExtrinsic
-				 * in polkadot v0.8.27 due to this pr: https://github.com/paritytech/substrate/pull/6629 .
-				 * https://github.com/paritytech/substrate-api-sidecar/issues/393 .
-				 * https://github.com/polkadot-js/api/issues/2365
-				 */
-				let extrinsicBaseWeight;
-				if (runtimeDoesNotMatch) {
-					if (!decorated) {
-						extrinsics[idx].info = {
-							error: 'Failure retrieving necessary decorated metadata',
-						};
-
-						continue;
-					}
-
-					extrinsicBaseWeight =
-						((decorated.consts.system
-							?.extrinsicBaseWeight as unknown) as AbstractInt) ||
-						(((decorated.consts.system
-							?.blockWeights as unknown) as BlockWeights).perClass[
-							weightInfoClass
-						] as WeightPerClass).baseExtrinsic;
-				} else {
-					// We are querying a runtime that matches the decorated metadata in the api
-					extrinsicBaseWeight =
-						(api.consts.system?.extrinsicBaseWeight as AbstractInt) ||
-						(api.consts.system.blockWeights.perClass[
-							weightInfoClass
-						] as WeightPerClass).baseExtrinsic;
-				}
-=======
 			// both ExtrinsicSuccess and ExtrinsicFailed events have DispatchInfo
 			// types as their final arg
 			const weightInfo = completedData[
@@ -321,7 +270,6 @@
 				extrinsicBaseWeight =
 					weightStored.perClass[weightInfoClass]?.baseExtrinsic;
 			}
->>>>>>> 99a40a39
 
 			if (!extrinsicBaseWeight) {
 				throw new InternalServerError('Could not find extrinsicBaseWeight');
@@ -535,17 +483,11 @@
 		const { weightToFee } = api.consts.transactionPayment;
 
 		if (
-<<<<<<< HEAD
-			perByte === undefined ||
-			extrinsicBaseWeightExists === undefined ||
-			typeof api.query.transactionPayment?.nextFeeMultiplier?.at !== 'function'
-=======
 			!perByte ||
 			!extrinsicBaseWeightExists ||
 			(this.minCalcFeeRuntime && specVersion < this.minCalcFeeRuntime) ||
 			!multiplier ||
 			!weightToFee
->>>>>>> 99a40a39
 		) {
 			// This particular runtime version is not supported with fee calcs or
 			// does not have the necessay materials to build calcFee
@@ -588,10 +530,6 @@
 		};
 	}
 
-<<<<<<< HEAD
-			if (runtimeDoesNotMatch) {
-				const metadata = await api.rpc.state.getMetadata(parentParentHash);
-=======
 	/**
 	 *	Get a formatted blockweight store value for the runtime corresponding to the given block hash.
 	 *
@@ -607,7 +545,6 @@
 		const {
 			consts: { system },
 		} = expandMetadata(api.registry, metadata);
->>>>>>> 99a40a39
 
 		let weightValue;
 		if (((system.blockWeights as unknown) as BlockWeights)?.perClass) {
@@ -629,17 +566,6 @@
 				},
 			};
 
-<<<<<<< HEAD
-			calcFee = CalcFee.from_params(
-				coefficients,
-				multiplier.toString(10),
-				perByte.toString(10),
-				'polkadot',
-				27
-				// TODO HACK just to get fees on substrate node, remove before merge
-				// specName,
-				// specVersion
-=======
 			weightValue = { perClass };
 		} else if (system.extrinsicBaseWeight) {
 			weightValue = {
@@ -648,7 +574,6 @@
 		} else {
 			throw new InternalServerError(
 				'Could not find a extrinsic base weight in metadata'
->>>>>>> 99a40a39
 			);
 		}
 
