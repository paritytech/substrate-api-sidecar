import { ApiPromise } from '@polkadot/api';
import { ApiDecoration } from '@polkadot/api/types';
import { extractAuthor } from '@polkadot/api-derive/type/util';
<<<<<<< HEAD
import { expandMetadata } from '@polkadot/types';
=======
>>>>>>> 5861cb1f
import { Compact, GenericCall, Struct, Vec } from '@polkadot/types';
import { AbstractInt } from '@polkadot/types/codec/AbstractInt';
import {
	Block,
	BlockHash,
	BlockNumber,
	BlockWeights,
	DispatchInfo,
	EventRecord,
	Hash,
	Header,
} from '@polkadot/types/interfaces';
import { AnyJson, Codec, Registry } from '@polkadot/types/types';
import { u8aToHex } from '@polkadot/util';
import { blake2AsU8a } from '@polkadot/util-crypto';
import { CalcFee } from '@substrate/calc';
import { BadRequest, InternalServerError } from 'http-errors';
import LRU from 'lru-cache';

import {
	BlockWeightStore,
	IPerClass,
	isExtBaseWeightValue,
	isPerClassValue,
	WeightValue,
} from '../../types/chains-config';
import {
	IBlock,
	ICalcFee,
	IExtrinsic,
	IExtrinsicIndex,
	ISanitizedCall,
	ISanitizedEvent,
	isFrameMethod,
} from '../../types/responses';
import { IOption } from '../../types/util';
import { isPaysFee } from '../../types/util';
import { AbstractService } from '../AbstractService';

/**
 * Types for fetchBlock's options
 * @field eventDocs
 * @field extrinsicDocs
 * @field checkFinalized Option to reduce rpc calls. Equals true when blockId is a hash.
 * @field queryFinalizedHead Option to reduce rpc calls. Equals true when finalized head has not been queried.
 * @field omitFinalizedTag Option to omit the finalized tag, and return it as undefined.
 */
interface FetchBlockOptions {
	eventDocs: boolean;
	extrinsicDocs: boolean;
	checkFinalized: boolean;
	queryFinalizedHead: boolean;
	omitFinalizedTag: boolean;
}

/**
 * Event methods that we check for.
 */
enum Event {
	success = 'ExtrinsicSuccess',
	failure = 'ExtrinsicFailed',
}

export class BlocksService extends AbstractService {
	constructor(
		api: ApiPromise,
		private minCalcFeeRuntime: IOption<number>,
		private blockStore: LRU<string, IBlock>,
		private blockWeightStore: BlockWeightStore = {}
	) {
		super(api);
	}

	/**
	 * Fetch a block augmented with derived values.
	 *
	 * @param hash `BlockHash` of the block to fetch.
	 * @param FetchBlockOptions options for additonal information.
	 */
	async fetchBlock(
		hash: BlockHash,
		historicApi: ApiDecoration<'promise'>,
		{
			eventDocs,
			extrinsicDocs,
			checkFinalized,
			queryFinalizedHead,
			omitFinalizedTag,
		}: FetchBlockOptions
	): Promise<IBlock> {
		const { api } = this;

		// Before making any api calls check the cache if the queried block exists
		const isBlockCached = this.blockStore.get(hash.toString());

		if (isBlockCached) {
			return isBlockCached;
		}

		const [{ block }, validators, events, finalizedHead] = await Promise.all([
			api.rpc.chain.getBlock(hash),
			historicApi.query.session.validators(),
			this.fetchEvents(historicApi),
			queryFinalizedHead
				? api.rpc.chain.getFinalizedHead()
				: Promise.resolve(hash),
		]);

		if (block === undefined) {
			throw new InternalServerError('Error querying for block');
		}

		const { parentHash, number, stateRoot, extrinsicsRoot, digest } =
			block.header;

		const authorId = extractAuthor(digest, validators);

		const logs = digest.logs.map(({ type, index, value }) => {
			return { type, index, value };
		});

		const nonSanitizedExtrinsics = this.extractExtrinsics(
			block,
			events,
			extrinsicDocs
		);

		const { extrinsics, onInitialize, onFinalize } = this.sanitizeEvents(
			events,
			nonSanitizedExtrinsics,
			hash,
			eventDocs
		);

		let finalized = undefined;

		if (!omitFinalizedTag) {
			// Check if the requested block is finalized
			finalized = await this.isFinalizedBlock(
				api,
				number,
				hash,
				finalizedHead,
				checkFinalized
			);
		}

		// The genesis block is a special case with little information associated with it.
		if (parentHash.every((byte) => !byte)) {
			return {
				number,
				hash,
				parentHash,
				stateRoot,
				extrinsicsRoot,
				authorId,
				logs,
				onInitialize,
				extrinsics,
				onFinalize,
				finalized,
			};
		}

		let calcFee, specName, specVersion;
		if (this.minCalcFeeRuntime === null) {
			// Don't bother with trying to create calcFee for a runtime where fee calcs are not supported
			specVersion = -1;
			specName = 'ERROR';
			calcFee = undefined;
		} else {
			// This runtime supports fee calc
			const createCalcFee = await this.createCalcFee(
				api,
				historicApi,
				parentHash,
				block
			);
			calcFee = createCalcFee.calcFee;
			specName = createCalcFee.specName;
			specVersion = createCalcFee.specVersion;
		}

		for (let idx = 0; idx < block.extrinsics.length; ++idx) {
			if (!extrinsics[idx].paysFee || !block.extrinsics[idx].isSigned) {
				continue;
			}

			if (this.minCalcFeeRuntime === null) {
				extrinsics[idx].info = {
					error: `Fee calculation not supported for this network`,
				};
				continue;
			}

			if (calcFee === null || calcFee === undefined) {
				extrinsics[idx].info = {
					error: `Fee calculation not supported for ${specVersion}#${specName}`,
				};
				continue;
			}

			const xtEvents = extrinsics[idx].events;
			const completedEvent = xtEvents.find(
				({ method }) =>
					isFrameMethod(method) &&
					(method.method === Event.success || method.method === Event.failure)
			);

			if (!completedEvent) {
				extrinsics[idx].info = {
					error: 'Unable to find success or failure event for extrinsic',
				};

				continue;
			}

			const completedData = completedEvent.data;
			if (!completedData) {
				extrinsics[idx].info = {
					error:
						'Success or failure event for extrinsic does not contain expected data',
				};

				continue;
			}

			// both ExtrinsicSuccess and ExtrinsicFailed events have DispatchInfo
			// types as their final arg
			const weightInfo = completedData[
				completedData.length - 1
			] as DispatchInfo;
			if (!weightInfo.weight) {
				extrinsics[idx].info = {
					error:
						'Success or failure event for extrinsic does not specify weight',
				};

				continue;
			}

			// The Dispatch class used to key into `blockWeights.perClass`
			// We set default to be normal.
			let weightInfoClass: keyof IPerClass = 'normal';
			if (weightInfo.class.isMandatory) {
				weightInfoClass = 'mandatory';
			} else if (weightInfo.class.isOperational) {
				weightInfoClass = 'operational';
			}

			/**
			 * `extrinsicBaseWeight` changed from using system.extrinsicBaseWeight => system.blockWeights.perClass[weightInfoClass].baseExtrinsic
			 * in polkadot v0.8.27 due to this pr: https://github.com/paritytech/substrate/pull/6629 .
			 * https://github.com/paritytech/substrate-api-sidecar/issues/393 .
			 * https://github.com/polkadot-js/api/issues/2365
			 */
			// This makes the compiler happy for below type guards
			const weightStored = this.blockWeightStore[specVersion];
			let extrinsicBaseWeight;
			if (isExtBaseWeightValue(weightStored)) {
				extrinsicBaseWeight = weightStored.extrinsicBaseWeight;
			} else if (isPerClassValue(weightStored)) {
				extrinsicBaseWeight =
					weightStored.perClass[weightInfoClass]?.baseExtrinsic;
			}

			if (!extrinsicBaseWeight) {
				throw new InternalServerError('Could not find extrinsicBaseWeight');
			}

			const len = block.extrinsics[idx].encodedLength;
			const weight = weightInfo.weight;

			const partialFee = calcFee.calc_fee(
				BigInt(weight.toString()),
				len,
				extrinsicBaseWeight
			);

			extrinsics[idx].info = api.createType('RuntimeDispatchInfo', {
				weight,
				class: weightInfo.class,
				partialFee: partialFee,
			});
		}

		const response = {
			number,
			hash,
			parentHash,
			stateRoot,
			extrinsicsRoot,
			authorId,
			logs,
			onInitialize,
			extrinsics,
			onFinalize,
			finalized,
		};

		// Store the block in the cache
		this.blockStore.set(hash.toString(), response);

		return response;
	}

	/**
	 * Return the header of a block
	 *
	 * @param hash When no hash is inputted the header of the chain will be queried.
	 */
	async fetchBlockHeader(hash?: BlockHash): Promise<Header> {
		const { api } = this;

		const header = hash
			? await api.rpc.chain.getHeader(hash)
			: await api.rpc.chain.getHeader();

		return header;
	}

	/**
	 *
	 * @param block Takes in a block which is the result of `BlocksService.fetchBlock`
	 * @param extrinsicIndex Parameter passed into the request
	 */
	fetchExtrinsicByIndex(
		block: IBlock,
		extrinsicIndex: number
	): IExtrinsicIndex {
		if (extrinsicIndex > block.extrinsics.length - 1) {
			throw new BadRequest('Requested `extrinsicIndex` does not exist');
		}

		const { hash, number } = block;
		const height = number.unwrap().toString(10);

		return {
			at: {
				height,
				hash,
			},
			extrinsics: block.extrinsics[extrinsicIndex],
		};
	}

	/**
	 * Extract extrinsics from a block.
	 *
	 * @param block Block
	 * @param events events fetched by `fetchEvents`
	 */
	private extractExtrinsics(
		block: Block,
		events: Vec<EventRecord> | string,
		extrinsicDocs: boolean
	) {
		const defaultSuccess = typeof events === 'string' ? events : false;
		// Note, if events is a string then there was an issue getting them from the node.
		// In this case we try and create the calls with the registry on `block`.
		// The block from `api.derive.chain.getBlock` has the most recent registry,
		// which could cause issues with historical querries.
		// On the other hand, we know `events` will have the correctly dated query
		// since it is a storage query.
		const registry =
			typeof events === 'string' ? block.registry : events.registry;

		return block.extrinsics.map((extrinsic) => {
			const { method, nonce, signature, signer, isSigned, tip, era } =
				extrinsic;
			const hash = u8aToHex(blake2AsU8a(extrinsic.toU8a(), 256));
			const call = registry.createType('Call', method);

			return {
				method: {
					pallet: method.section,
					method: method.method,
				},
				signature: isSigned ? { signature, signer } : null,
				nonce: isSigned ? nonce : null,
				args: this.parseGenericCall(call, registry).args,
				tip: isSigned ? tip : null,
				hash,
				info: {},
				era,
				events: [] as ISanitizedEvent[],
				success: defaultSuccess,
				// paysFee overrides to bool if `system.ExtrinsicSuccess|ExtrinsicFailed` event is present
				// we set to false if !isSigned because unsigned never pays a fee
				paysFee: isSigned ? null : false,
				docs: extrinsicDocs
					? this.sanitizeDocs(extrinsic.meta.docs)
					: undefined,
			};
		});
	}

	/**
	 * Sanitize events and attribute them to an extrinsic, onInitialize, or
	 * onFinalize.
	 *
	 * @param events events from `fetchEvents`
	 * @param extrinsics extrinsics from
	 * @param hash hash of the block the events are from
	 */
	private sanitizeEvents(
		events: EventRecord[] | string,
		extrinsics: IExtrinsic[],
		hash: BlockHash,
		eventDocs: boolean
	) {
		const onInitialize = { events: [] as ISanitizedEvent[] };
		const onFinalize = { events: [] as ISanitizedEvent[] };

		if (Array.isArray(events)) {
			for (const record of events) {
				const { event, phase } = record;

				const sanitizedEvent = {
					method: {
						pallet: event.section,
						method: event.method,
					},
					data: event.data,
					docs: eventDocs ? this.sanitizeDocs(event.data.meta.docs) : undefined,
				};

				if (phase.isApplyExtrinsic) {
					const extrinsicIdx = phase.asApplyExtrinsic.toNumber();
					const extrinsic = extrinsics[extrinsicIdx];

					if (!extrinsic) {
						throw new Error(
							`Missing extrinsic ${extrinsicIdx} in block ${hash.toString()}`
						);
					}

					if (event.method === Event.success) {
						extrinsic.success = true;
					}

					if (
						event.method === Event.success ||
						event.method === Event.failure
					) {
						const sanitizedData = event.data.toJSON() as AnyJson[];

						for (const data of sanitizedData) {
							if (extrinsic.signature && isPaysFee(data)) {
								extrinsic.paysFee =
									data.paysFee === true || data.paysFee === 'Yes';

								break;
							}
						}
					}

					extrinsic.events.push(sanitizedEvent);
				} else if (phase.isFinalization) {
					onFinalize.events.push(sanitizedEvent);
				} else if (phase.isInitialization) {
					onInitialize.events.push(sanitizedEvent);
				}
			}
		}

		return {
			extrinsics,
			onInitialize,
			onFinalize,
		};
	}

	/**
	 * Create calcFee from params or return `null` if calcFee cannot be created.
	 *
	 * @param api ApiPromise
	 * @param parentHash Hash of the parent block
	 * @param block Block which the extrinsic is from
	 */
	private async createCalcFee(
		api: ApiPromise,
		historicApi: ApiDecoration<'promise'>,
		parentHash: Hash,
		block: Block
	): Promise<ICalcFee> {
		const parentParentHash: Hash = await this.getParentParentHash(
			api,
			parentHash,
			block
		);

		const version = await api.rpc.state.getRuntimeVersion(parentParentHash);

		const specName = version.specName.toString();
		const specVersion = version.specVersion.toNumber();

		if (this.minCalcFeeRuntime && specVersion < this.minCalcFeeRuntime) {
			return {
				specVersion,
				specName,
			};
		}

		/**
		 * This will remain using the original api.query.*.*.at to retrieve the multiplier
		 * of the `parentHash` block.
		 */
		const multiplier =
			await historicApi.query.transactionPayment?.nextFeeMultiplier();

		const perByte = historicApi.consts.transactionPayment?.transactionByteFee;
		const extrinsicBaseWeightExists =
			historicApi.consts.system.extrinsicBaseWeight ||
			historicApi.consts.system.blockWeights.perClass.normal.baseExtrinsic;
		const { weightToFee } = historicApi.consts.transactionPayment;

		if (!perByte || !extrinsicBaseWeightExists || !multiplier || !weightToFee) {
			// This particular runtime version is not supported with fee calcs or
			// does not have the necessay materials to build calcFee
			return {
				specVersion,
				specName,
			};
		}

		const coefficients = weightToFee.map((c) => {
			return {
				// Anything that could overflow Number.MAX_SAFE_INTEGER needs to be serialized
				// to BigInt or string.
				coeffInteger: c.coeffInteger.toString(10),
				coeffFrac: c.coeffFrac.toNumber(),
				degree: c.degree.toNumber(),
				negative: c.negative,
			};
		});

		// Now that we know the exact runtime supports fee calcs, make sure we have
		// the weights in the store
<<<<<<< HEAD
		this.blockWeightStore[specVersion] ||= await this.getWeight(
			api,
			historicApi,
			parentHash
		);
=======
		this.blockWeightStore[specVersion] ||= this.getWeight(historicApi);
>>>>>>> 5861cb1f

		const calcFee = CalcFee.from_params(
			coefficients,
			multiplier.toString(10),
			perByte.toString(10),
			specName,
			specVersion
		);

		return {
			calcFee,
			specName,
			specVersion,
		};
	}

	/**
	 *	Get a formatted blockweight store value for the runtime corresponding to the given block hash.
	 *
	 * @param api ApiPromise
	 * @param blockHash Hash of a block in the runtime to get the extrinsic base weight(s) for
	 * @returns formatted block weight store entry
	 */
<<<<<<< HEAD
	private async getWeight(
		api: ApiPromise,
		historicApi: ApiDecoration<'promise'>,
		blockHash: BlockHash
	): Promise<WeightValue> {
		const metadata = await api.rpc.state.getMetadata(blockHash);
=======
	private getWeight(historicApi: ApiDecoration<'promise'>): WeightValue {
>>>>>>> 5861cb1f
		const {
			consts: { system },
		} = historicApi;

		let weightValue;
		if ((system.blockWeights as unknown as BlockWeights)?.perClass) {
			const { normal, operational, mandatory } = (
				system.blockWeights as unknown as BlockWeights
			)?.perClass;

			const perClass = {
				normal: {
					baseExtrinsic: normal.baseExtrinsic.toBigInt(),
				},
				operational: {
					baseExtrinsic: operational.baseExtrinsic.toBigInt(),
				},
				mandatory: {
					baseExtrinsic: mandatory.baseExtrinsic.toBigInt(),
				},
			};

			weightValue = { perClass };
		} else if (system.extrinsicBaseWeight) {
			weightValue = {
				extrinsicBaseWeight: (
					system.extrinsicBaseWeight as unknown as AbstractInt
				).toBigInt(),
			};
		} else {
			throw new InternalServerError(
				'Could not find a extrinsic base weight in metadata'
			);
		}

		return weightValue;
	}

	/**
	 * The block where the runtime is deployed falsely proclaims it would
	 * be already using the new runtime. This workaround therefore uses the
	 * parent of the parent in order to determine the correct runtime under which
	 * this block was produced.
	 *
	 * @param api ApiPromise to use for rpc call
	 * @param parentHash Used to identify the runtime in a block
	 * @param block Used to make sure we dont
	 */
	private async getParentParentHash(
		api: ApiPromise,
		parentHash: Hash,
		block: Block
	): Promise<Hash> {
		let parentParentHash: Hash;
		if (block.header.number.toNumber() > 1) {
			parentParentHash = (await api.rpc.chain.getHeader(parentHash)).parentHash;
		} else {
			parentParentHash = parentHash;
		}

		return parentParentHash;
	}

	/**
	 * Fetch events for the specified block.
	 *
	 * @param api ApiPromise to use for query
	 * @param hash `BlockHash` to make query at
	 */
	private async fetchEvents(
		historicApi: ApiDecoration<'promise'>
	): Promise<Vec<EventRecord> | string> {
		try {
			return await historicApi.query.system.events();
		} catch {
			return 'Unable to fetch Events, cannot confirm extrinsic status. Check pruning settings on the node.';
		}
	}

	/**
	 * Helper function for `parseGenericCall`.
	 *
	 * @param argsArray array of `Codec` values
	 * @param registry type registry of the block the call belongs to
	 */
	private parseArrayGenericCalls(
		argsArray: Codec[],
		registry: Registry
	): (Codec | ISanitizedCall)[] {
		return argsArray.map((argument) => {
			if (argument instanceof GenericCall) {
				return this.parseGenericCall(argument, registry);
			}

			return argument;
		});
	}

	/**
	 * Recursively parse a `GenericCall` in order to label its arguments with
	 * their param names and give a human friendly method name (opposed to just a
	 * call index). Parses `GenericCall`s that are nested as arguments.
	 *
	 * @param genericCall `GenericCall`
	 * @param registry type registry of the block the call belongs to
	 */
	private parseGenericCall(
		genericCall: GenericCall,
		registry: Registry
	): ISanitizedCall {
		const newArgs = {};

		// Pull out the struct of arguments to this call
		const callArgs = genericCall.get('args') as Struct;

		// Make sure callArgs exists and we can access its keys
		if (callArgs && callArgs.defKeys) {
			// paramName is a string
			for (const paramName of callArgs.defKeys) {
				const argument = callArgs.get(paramName);

				if (Array.isArray(argument)) {
					newArgs[paramName] = this.parseArrayGenericCalls(argument, registry);
				} else if (argument instanceof GenericCall) {
					newArgs[paramName] = this.parseGenericCall(argument, registry);
				} else if (paramName === 'call' && argument?.toRawType() === 'Bytes') {
					// multiSig.asMulti.args.call is an OpaqueCall (Vec<u8>) that we
					// serialize to a polkadot-js Call and parse so it is not a hex blob.
					try {
						const call = registry.createType('Call', argument.toHex());
						newArgs[paramName] = this.parseGenericCall(call, registry);
					} catch {
						newArgs[paramName] = argument;
					}
				} else {
					newArgs[paramName] = argument;
				}
			}
		}

		return {
			method: {
				pallet: genericCall.section,
				method: genericCall.method,
			},
			args: newArgs,
		};
	}

	/**
	 * When querying a block this will immediately inform the request whether
	 * or not the queried block is considered finalized at the time of querying.
	 *
	 * @param api ApiPromise to use for query
	 * @param blockNumber Queried block number
	 * @param queriedHash Hash of user queried block
	 * @param finalizedHead Finalized head for our chain
	 * @param checkFinalized If the passed in blockId is a hash
	 */
	private async isFinalizedBlock(
		api: ApiPromise,
		blockNumber: Compact<BlockNumber>,
		queriedHash: BlockHash,
		finalizedHead: BlockHash,
		checkFinalized: boolean
	): Promise<boolean> {
		if (checkFinalized) {
			// The blockId url param is a hash
			const [finalizedHeadBlock, canonHash] = await Promise.all([
				// Returns the header of the most recently finalized block
				api.rpc.chain.getHeader(finalizedHead),
				// Fetch the hash of the block with equal height on the canon chain.
				// N.B. We assume when we query by number <= finalized head height,
				// we will always get a block on the finalized, canonical chain.
				api.rpc.chain.getBlockHash(blockNumber.unwrap()),
			]);

			// If queried by hash this is the original request param
			const hash = queriedHash.toHex();

			// If this conditional is satisfied, the queried hash is on a fork,
			// and is not on the canonical chain and therefore not finalized
			if (canonHash.toHex() !== hash) {
				return false;
			}

			// Retreive the finalized head blockNumber
			const finalizedHeadBlockNumber = finalizedHeadBlock?.number;

			// If the finalized head blockNumber is undefined return false
			if (!finalizedHeadBlockNumber) {
				return false;
			}

			// Check if the user's block is less than or equal to the finalized head.
			// If so, the user's block is finalized.
			return blockNumber.unwrap().lte(finalizedHeadBlockNumber.unwrap());
		} else {
			// The blockId url param is an integer

			// Returns the header of the most recently finalized block
			const finalizedHeadBlock = await api.rpc.chain.getHeader(finalizedHead);

			// Retreive the finalized head blockNumber
			const finalizedHeadBlockNumber = finalizedHeadBlock?.number;

			// If the finalized head blockNumber is undefined return false
			if (!finalizedHeadBlockNumber) {
				return false;
			}

			// Check if the user's block is less than or equal to the finalized head.
			// If so, the user's block is finalized.
			return blockNumber.unwrap().lte(finalizedHeadBlockNumber.unwrap());
		}
	}
}<|MERGE_RESOLUTION|>--- conflicted
+++ resolved
@@ -1,10 +1,6 @@
 import { ApiPromise } from '@polkadot/api';
 import { ApiDecoration } from '@polkadot/api/types';
 import { extractAuthor } from '@polkadot/api-derive/type/util';
-<<<<<<< HEAD
-import { expandMetadata } from '@polkadot/types';
-=======
->>>>>>> 5861cb1f
 import { Compact, GenericCall, Struct, Vec } from '@polkadot/types';
 import { AbstractInt } from '@polkadot/types/codec/AbstractInt';
 import {
@@ -544,15 +540,7 @@
 
 		// Now that we know the exact runtime supports fee calcs, make sure we have
 		// the weights in the store
-<<<<<<< HEAD
-		this.blockWeightStore[specVersion] ||= await this.getWeight(
-			api,
-			historicApi,
-			parentHash
-		);
-=======
 		this.blockWeightStore[specVersion] ||= this.getWeight(historicApi);
->>>>>>> 5861cb1f
 
 		const calcFee = CalcFee.from_params(
 			coefficients,
@@ -576,16 +564,7 @@
 	 * @param blockHash Hash of a block in the runtime to get the extrinsic base weight(s) for
 	 * @returns formatted block weight store entry
 	 */
-<<<<<<< HEAD
-	private async getWeight(
-		api: ApiPromise,
-		historicApi: ApiDecoration<'promise'>,
-		blockHash: BlockHash
-	): Promise<WeightValue> {
-		const metadata = await api.rpc.state.getMetadata(blockHash);
-=======
 	private getWeight(historicApi: ApiDecoration<'promise'>): WeightValue {
->>>>>>> 5861cb1f
 		const {
 			consts: { system },
 		} = historicApi;
