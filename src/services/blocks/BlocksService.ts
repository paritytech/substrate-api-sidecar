--- conflicted
+++ resolved
@@ -109,13 +109,9 @@
 	async fetchBlock(
 		hash: BlockHash,
 		historicApi: ApiDecoration<'promise'>,
-<<<<<<< HEAD
-		{ eventDocs, extrinsicDocs, checkFinalized, queryFinalizedHead, omitFinalizedTag }: FetchBlockOptions,
+		{ eventDocs, extrinsicDocs, checkFinalized, queryFinalizedHead, omitFinalizedTag, noFees }: FetchBlockOptions,
 		decodedXcmMsgsArg?: boolean,
 		paraId?: string,
-=======
-		{ eventDocs, extrinsicDocs, checkFinalized, queryFinalizedHead, omitFinalizedTag, noFees }: FetchBlockOptions,
->>>>>>> 36b44168
 	): Promise<IBlock> {
 		const { api } = this;
 
@@ -192,6 +188,8 @@
 				}),
 			);
 		}
+		const decodedMsgs = decodedXcmMsgsArg ? new XcmDecoder(api, specName.toString(), extrinsics, paraId) : undefined;
+		const decodedXcmMsgs = decodedMsgs?.messages;
 
 		await Promise.all(feeTasks);
 
@@ -207,6 +205,7 @@
 			extrinsics,
 			onFinalize,
 			finalized,
+			decodedXcmMsgs,
 		};
 
 		// Store the block in the cache
@@ -362,30 +361,12 @@
 				}
 			}
 		}
-<<<<<<< HEAD
-		const decodedMsgs = decodedXcmMsgsArg ? new XcmDecoder(api, specName.toString(), extrinsics, paraId) : undefined;
-		const decodedXcmMsgs = decodedMsgs?.messages;
-		const response = {
-			number,
-			hash,
-			parentHash,
-			stateRoot,
-			extrinsicsRoot,
-			authorId,
-			logs,
-			onInitialize,
-			extrinsics,
-			onFinalize,
-			finalized,
-			decodedXcmMsgs,
-=======
 
 		extrinsics[idx].info = {
 			weight: weightInfo.weight,
 			class: dispatchClass,
 			partialFee: api.registry.createType('Balance', finalPartialFee),
 			kind: dispatchFeeType,
->>>>>>> 36b44168
 		};
 	}
 
