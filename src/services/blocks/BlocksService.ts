--- conflicted
+++ resolved
@@ -26,7 +26,6 @@
 	DispatchInfo,
 	EventRecord,
 	Header,
-	WeightToFeeCoefficient,
 } from '@polkadot/types/interfaces';
 import { AnyJson, Codec, Registry } from '@polkadot/types/types';
 import { u8aToHex } from '@polkadot/util';
@@ -437,188 +436,6 @@
 	}
 
 	/**
-<<<<<<< HEAD
-	 * Create calcFee from params or return `null` if calcFee cannot be created.
-	 *
-	 * @param api ApiPromise
-	 * @param historicApi ApiDecoration to use for runtime specific querying
-	 * @param parentHash Hash of the parent block
-	 * @param block Block which the extrinsic is from
-	 */
-	private async createCalcFee(
-		api: ApiPromise,
-		historicApi: ApiDecoration<'promise'>,
-		parentHash: Hash,
-		block: Block
-	): Promise<ICalcFee> {
-		const parentParentHash: Hash = await this.getParentParentHash(
-			api,
-			parentHash,
-			block
-		);
-
-		const version = await api.rpc.state.getRuntimeVersion(parentParentHash);
-
-		const specName = version.specName.toString();
-		const specVersion = version.specVersion.toNumber();
-
-		if (this.minCalcFeeRuntime && specVersion < this.minCalcFeeRuntime) {
-			return {
-				specVersion,
-				specName,
-			};
-		}
-
-		/**
-		 * This will remain using the original api.query.*.*.at to retrieve the multiplier
-		 * of the `parentHash` block.
-		 */
-		const multiplier =
-			await api.query.transactionPayment?.nextFeeMultiplier?.at(parentHash);
-
-		const perByte = this.getPerByte(historicApi);
-
-		const extrinsicBaseWeightExists =
-			historicApi.consts.system.extrinsicBaseWeight ||
-			historicApi.consts.system.blockWeights.perClass.normal.baseExtrinsic;
-		const { weightToFee } = historicApi.consts.transactionPayment;
-
-		if (!perByte || !extrinsicBaseWeightExists || !multiplier || !weightToFee) {
-			// This particular runtime version is not supported with fee calcs or
-			// does not have the necessay materials to build calcFee
-			return {
-				specVersion,
-				specName,
-			};
-		}
-
-		const coefficients = (weightToFee as Vec<WeightToFeeCoefficient>).map(
-			(c) => {
-				return {
-					// Anything that could overflow Number.MAX_SAFE_INTEGER needs to be serialized
-					// to BigInt or string.
-					coeffInteger: c.coeffInteger.toString(10),
-					coeffFrac: c.coeffFrac.toNumber(),
-					degree: c.degree.toNumber(),
-					negative: c.negative,
-				};
-			}
-		);
-
-		const weights = this.getWeight(historicApi);
-
-		const calcFee = CalcFee.from_params(
-			coefficients,
-			multiplier.toString(10),
-			perByte.toString(10),
-			specName,
-			specVersion
-		);
-
-		return {
-			calcFee,
-			specName,
-			specVersion,
-			weights,
-		};
-	}
-
-	/**
-	 * Retrieve the PerByte integer used to calculate fees.
-	 * TransactionByteFee has been replaced with LengthToFee via runtime 9190.
-	 * https://github.com/paritytech/polkadot/pull/5028
-	 *
-	 * @param historicApi ApiDecoration to use for runtime specific querying
-	 */
-	private getPerByte(
-		historicApi: ApiDecoration<'promise'>
-	): Balance | u128 | null {
-		const { transactionPayment } = historicApi.consts;
-
-		if (transactionPayment?.transactionByteFee) {
-			return transactionPayment?.transactionByteFee as Balance;
-		}
-
-		if (transactionPayment?.lengthToFee) {
-			const lengthToFee =
-				transactionPayment?.lengthToFee as Vec<WeightToFeeCoefficient>;
-			return lengthToFee[0].coeffInteger;
-		}
-
-		return null;
-	}
-
-	/**
-	 * Get a formatted weight constant for the runtime corresponding to the given block hash.
-	 *
-	 * @param api ApiPromise
-	 * @param blockHash Hash of a block in the runtime to get the extrinsic base weight(s) for
-	 */
-	private getWeight(historicApi: ApiDecoration<'promise'>): WeightValue {
-		const {
-			consts: { system },
-		} = historicApi;
-
-		let weightValue;
-		if (system.blockWeights?.perClass) {
-			const { normal, operational, mandatory } = system.blockWeights.perClass;
-
-			const perClass = {
-				normal: {
-					baseExtrinsic: normal.baseExtrinsic.toBigInt(),
-				},
-				operational: {
-					baseExtrinsic: operational.baseExtrinsic.toBigInt(),
-				},
-				mandatory: {
-					baseExtrinsic: mandatory.baseExtrinsic.toBigInt(),
-				},
-			};
-
-			weightValue = { perClass };
-		} else if (system.extrinsicBaseWeight) {
-			weightValue = {
-				extrinsicBaseWeight: (
-					system.extrinsicBaseWeight as unknown as AbstractInt
-				).toBigInt(),
-			};
-		} else {
-			throw new InternalServerError(
-				'Could not find a extrinsic base weight in metadata'
-			);
-		}
-
-		return weightValue;
-	}
-
-	/**
-	 * The block where the runtime is deployed falsely proclaims it would
-	 * be already using the new runtime. This workaround therefore uses the
-	 * parent of the parent in order to determine the correct runtime under which
-	 * this block was produced.
-	 *
-	 * @param api ApiPromise to use for rpc call
-	 * @param parentHash Used to identify the runtime in a block
-	 * @param block Used to make sure we dont
-	 */
-	private async getParentParentHash(
-		api: ApiPromise,
-		parentHash: Hash,
-		block: Block
-	): Promise<Hash> {
-		let parentParentHash: Hash;
-		if (block.header.number.toNumber() > 1) {
-			parentParentHash = (await api.rpc.chain.getHeader(parentHash)).parentHash;
-		} else {
-			parentParentHash = parentHash;
-		}
-
-		return parentParentHash;
-	}
-
-	/**
-=======
->>>>>>> 96334802
 	 * Fetch events for the specified block.
 	 *
 	 * @param historicApi ApiDecoration to use for the query
