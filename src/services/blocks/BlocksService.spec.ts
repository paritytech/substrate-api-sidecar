/* eslint-disable @typescript-eslint/no-unsafe-call */
import { ApiPromise } from '@polkadot/api';
import { RpcPromiseResult } from '@polkadot/api/types/rpc';
import { GenericExtrinsic } from '@polkadot/types';
import { GenericCall } from '@polkadot/types/generic';
import { BlockHash, Hash, SignedBlock } from '@polkadot/types/interfaces';

import { sanitizeNumbers } from '../../sanitize/sanitizeNumbers';
import { createCall } from '../../test-helpers/createCall';
import {
	kusamaRegistry,
	polkadotRegistry,
} from '../../test-helpers/registries';
import {
	blockHash789629,
	getBlock,
	mockApi,
	mockBlock789629,
	mockForkedBlock789629,
} from '../test-helpers/mock';
import * as block789629 from '../test-helpers/mock/data/block789629.json';
import * as blocks789629Response from '../test-helpers/responses/blocks/blocks789629.json';
import { BlocksService } from './BlocksService';

/**
 * For type casting mock getBlock functions so tsc does not complain
 */
type GetBlock = RpcPromiseResult<
	(hash?: string | BlockHash | Uint8Array | undefined) => Promise<SignedBlock>
>;

/**
 * BlockService mock
 */
const blocksService = new BlocksService(mockApi);

describe('BlocksService', () => {
	describe('fetchBlock', () => {
		it('works when ApiPromise works (block 789629)', async () => {
			// fetchBlock options
			const options = {
				eventDocs: true,
				extrinsicDocs: true,
				checkFinalized: false,
				queryFinalizedHead: false,
				omitFinalizedTag: false,
			};

			expect(
				sanitizeNumbers(
<<<<<<< HEAD
					await blocksService.fetchBlock(
						blockHash789629,
						true,
						true,
						false
					)
=======
					await blocksService.fetchBlock(blockHash789629, options)
>>>>>>> b95f9131
				)
			).toMatchObject(blocks789629Response);
		});

		it('throws when an extrinsic is undefined', async () => {
			// Create a block with undefined as the first extrinisic and the last extrinsic removed
			const mockBlock789629BadExt = polkadotRegistry.createType(
				'Block',
				block789629
			);

			mockBlock789629BadExt.extrinsics.pop();

			mockBlock789629BadExt.extrinsics.unshift(
				(undefined as unknown) as GenericExtrinsic
			);

			// fetchBlock Options
			const options = {
				eventDocs: false,
				extrinsicDocs: false,
				checkFinalized: false,
				queryFinalizedHead: false,
				omitFinalizedTag: false,
			};

			mockApi.rpc.chain.getBlock = (() =>
				Promise.resolve().then(() => {
					return {
						block: mockBlock789629BadExt,
					};
				}) as unknown) as GetBlock;

			await expect(
<<<<<<< HEAD
				blocksService.fetchBlock(blockHash789629, false, false, false)
=======
				blocksService.fetchBlock(blockHash789629, options)
>>>>>>> b95f9131
			).rejects.toThrow(
				new Error(
					`Cannot destructure property 'method' of 'extrinsic' as it is undefined.`
				)
			);

			mockApi.rpc.chain.getBlock = (getBlock as unknown) as GetBlock;
		});

		it('Returns the finalized tag as undefined when omitFinalizedTag equals true', async () => {
			// fetchBlock options
			const options = {
				eventDocs: true,
				extrinsicDocs: true,
				checkFinalized: false,
				queryFinalizedHead: false,
				omitFinalizedTag: true,
			};

			const block = await blocksService.fetchBlock(
				blockHash789629,
				options
			);

			expect(block.finalized).toEqual(undefined);
		});
	});

	describe('createCalcFee & calc_fee', () => {
		it('calculates partialFee for proxy.proxy in polkadot block 789629', async () => {
			// tx hash: 0x6d6c0e955650e689b14fb472daf14d2bdced258c748ded1d6cb0da3bfcc5854f
			const { calcFee } = await blocksService['createCalcFee'](
				mockApi,
				('0xParentHash' as unknown) as Hash,
				mockBlock789629
			);

			expect(calcFee?.calc_fee(BigInt(399480000), 534)).toBe('544000000');
		});

		it('calculates partialFee for utility.batch in polkadot block 789629', async () => {
			// tx hash: 0xc96b4d442014fae60c932ea50cba30bf7dea3233f59d1fe98c6f6f85bfd51045
			const { calcFee } = await blocksService['createCalcFee'](
				mockApi,
				('0xParentHash' as unknown) as Hash,
				mockBlock789629
			);

			expect(calcFee?.calc_fee(BigInt(941325000000), 1247)).toBe(
				'1257000075'
			);
		});
	});

	describe('BlocksService.parseGenericCall', () => {
		const transfer = createCall('balances', 'transfer', {
			value: 12,
			dest: kusamaRegistry.createType(
				'AccountId',
				'14E5nqKAp3oAJcmzgZhUD2RcptBeUBScxKHgJKU4HPNcKVf3'
			), // Bob
		});

		const transferOutput = {
			method: {
				pallet: 'balances',
				method: 'transfer',
			},
			args: {
				dest: '5FHneW46xGXgs5mUiveU4sbTyGBzmstUspZC92UhjJM694ty',
				value: 12,
			},
		};

		it('does not handle an empty object', () =>
			expect(() =>
				blocksService['parseGenericCall'](
					({} as unknown) as GenericCall,
					mockBlock789629.registry
				)
			).toThrow());

		it('parses a simple balances.transfer', () => {
			expect(
				JSON.stringify(
					blocksService['parseGenericCall'](
						transfer,
						mockBlock789629.registry
					)
				)
			).toBe(JSON.stringify(transferOutput));
		});

		it('parses utility.batch nested 4 deep', () => {
			const batch1 = createCall('utility', 'batch', {
				calls: [transfer],
			});

			const batch2 = createCall('utility', 'batch', {
				calls: [batch1, transfer],
			});

			const batch3 = createCall('utility', 'batch', {
				calls: [batch2, transfer],
			});

			const batch4 = createCall('utility', 'batch', {
				calls: [batch3, transfer],
			});

			const baseBatch = {
				method: {
					pallet: 'utility',
					method: 'batch',
				},
				args: {
					calls: [],
				},
			};

			expect(
				JSON.stringify(
					blocksService['parseGenericCall'](
						batch4,
						mockBlock789629.registry
					)
				)
			).toBe(
				JSON.stringify({
					...baseBatch,
					args: {
						calls: [
							{
								...baseBatch,
								args: {
									calls: [
										{
											...baseBatch,
											args: {
												calls: [
													{
														...baseBatch,
														args: {
															calls: [
																transferOutput,
															],
														},
													},
													transferOutput,
												],
											},
										},
										transferOutput,
									],
								},
							},
							transferOutput,
						],
					},
				})
			);
		});

		it('handles a batch sudo proxy transfer', () => {
			const proxy = createCall('proxy', 'proxy', {
				forceProxyType: 'Any',
				call: transfer,
			});

			const sudo = createCall('sudo', 'sudo', {
				call: proxy,
			});

			const batch = createCall('utility', 'batch', {
				calls: [sudo, sudo, sudo],
			});

			const sudoOutput = {
				method: {
					pallet: 'sudo',
					method: 'sudo',
				},
				args: {
					call: {
						method: {
							pallet: 'proxy',
							method: 'proxy',
						},
						args: {
							real:
								'5C4hrfjw9DjXZTzV3MwzrrAr9P1MJhSrvWGWqi1eSuyUpnhM',
							force_proxy_type: 'Any',
							call: transferOutput,
						},
					},
				},
			};

			expect(
				JSON.stringify(
					blocksService['parseGenericCall'](
						batch,
						mockBlock789629.registry
					)
				)
			).toEqual(
				JSON.stringify({
					method: {
						pallet: 'utility',
						method: 'batch',
					},
					args: {
						calls: [sudoOutput, sudoOutput, sudoOutput],
					},
				})
			);
		});
	});

	describe('BlockService.isFinalizedBlock', () => {
		const finalizedHead = polkadotRegistry.createType(
			'BlockHash',
			'0x91b171bb158e2d3848fa23a9f1c25182fb8e20313b2c1eb49219da7a70ce90c3'
		);

		const blockNumber = polkadotRegistry.createType(
			'Compact<BlockNumber>',
			789629
		);

		it('Returns false when queried blockId is not canonical', async () => {
			const getHeader = (_hash: Hash) =>
				Promise.resolve().then(() => mockForkedBlock789629.header);

			const getBlockHash = (_zero: number) =>
				Promise.resolve().then(() => finalizedHead);

			const forkMockApi = {
				rpc: {
					chain: {
						getHeader,
						getBlockHash,
					},
				},
			} as ApiPromise;

			const queriedHash = polkadotRegistry.createType(
				'BlockHash',
				'0x7b713de604a99857f6c25eacc115a4f28d2611a23d9ddff99ab0e4f1c17a8578'
			);

			expect(
				await blocksService['isFinalizedBlock'](
					forkMockApi,
					blockNumber,
					queriedHash,
					finalizedHead,
					true
				)
			).toEqual(false);
		});

		it('Returns true when queried blockId is canonical', async () => {
			expect(
				await blocksService['isFinalizedBlock'](
					mockApi,
					blockNumber,
					finalizedHead,
					finalizedHead,
					true
				)
			).toEqual(true);
		});
	});
});<|MERGE_RESOLUTION|>--- conflicted
+++ resolved
@@ -44,20 +44,12 @@
 				checkFinalized: false,
 				queryFinalizedHead: false,
 				omitFinalizedTag: false,
+				operations: false,
 			};
 
 			expect(
 				sanitizeNumbers(
-<<<<<<< HEAD
-					await blocksService.fetchBlock(
-						blockHash789629,
-						true,
-						true,
-						false
-					)
-=======
 					await blocksService.fetchBlock(blockHash789629, options)
->>>>>>> b95f9131
 				)
 			).toMatchObject(blocks789629Response);
 		});
@@ -82,6 +74,7 @@
 				checkFinalized: false,
 				queryFinalizedHead: false,
 				omitFinalizedTag: false,
+				operations: false,
 			};
 
 			mockApi.rpc.chain.getBlock = (() =>
@@ -92,11 +85,7 @@
 				}) as unknown) as GetBlock;
 
 			await expect(
-<<<<<<< HEAD
-				blocksService.fetchBlock(blockHash789629, false, false, false)
-=======
 				blocksService.fetchBlock(blockHash789629, options)
->>>>>>> b95f9131
 			).rejects.toThrow(
 				new Error(
 					`Cannot destructure property 'method' of 'extrinsic' as it is undefined.`
@@ -114,6 +103,7 @@
 				checkFinalized: false,
 				queryFinalizedHead: false,
 				omitFinalizedTag: true,
+				operations: false,
 			};
 
 			const block = await blocksService.fetchBlock(
@@ -121,6 +111,7 @@
 				options
 			);
 
+			// @ts-ignore
 			expect(block.finalized).toEqual(undefined);
 		});
 	});
