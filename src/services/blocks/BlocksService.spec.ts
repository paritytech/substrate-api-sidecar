--- conflicted
+++ resolved
@@ -123,15 +123,11 @@
 
 			expect(
 				sanitizeNumbers(
-<<<<<<< HEAD
 					await blocksService.fetchBlock(
 						blockHash789629,
 						mockHistoricApi,
 						options
 					)
-=======
-					await blocksService.fetchBlock(blockHash789629, mockApi, options)
->>>>>>> 5861cb1f
 				)
 			).toMatchObject(blocks789629Response);
 		});
@@ -168,11 +164,7 @@
 				}) as unknown) as GetBlock;
 
 			await expect(
-<<<<<<< HEAD
 				blocksService.fetchBlock(blockHash789629, mockHistoricApi, options)
-=======
-				blocksService.fetchBlock(blockHash789629, mockApi, options)
->>>>>>> 5861cb1f
 			).rejects.toThrow(
 				new Error(
 					`Cannot destructure property 'method' of 'extrinsic' as it is undefined.`
@@ -196,11 +188,7 @@
 
 			const block = await blocksService.fetchBlock(
 				blockHash789629,
-<<<<<<< HEAD
 				mockHistoricApi,
-=======
-				mockApi,
->>>>>>> 5861cb1f
 				options
 			);
 
@@ -225,11 +213,7 @@
 			const response = sanitizeNumbers(
 				await configuredBlocksService.fetchBlock(
 					blockHash789629,
-<<<<<<< HEAD
 					mockHistoricApi,
-=======
-					mockApi,
->>>>>>> 5861cb1f
 					options
 				)
 			);
@@ -255,11 +239,7 @@
 			// tx hash: 0x6d6c0e955650e689b14fb472daf14d2bdced258c748ded1d6cb0da3bfcc5854f
 			const { calcFee } = await blocksService['createCalcFee'](
 				mockApi,
-<<<<<<< HEAD
 				mockHistoricApi,
-=======
-				mockApi,
->>>>>>> 5861cb1f
 				'0xParentHash' as unknown as Hash,
 				mockBlock789629
 			);
@@ -275,11 +255,7 @@
 			// tx hash: 0xc96b4d442014fae60c932ea50cba30bf7dea3233f59d1fe98c6f6f85bfd51045
 			const { calcFee } = await blocksService['createCalcFee'](
 				mockApi,
-<<<<<<< HEAD
 				mockHistoricApi,
-=======
-				mockApi,
->>>>>>> 5861cb1f
 				'0xParentHash' as unknown as Hash,
 				mockBlock789629
 			);
@@ -302,12 +278,7 @@
 
 			await blocksServiceEmptyBlockStore['createCalcFee'](
 				mockApi,
-<<<<<<< HEAD
 				mockHistoricApi,
-=======
-				// place holder as historicApi
-				mockApi,
->>>>>>> 5861cb1f
 				'0xParentHash' as unknown as Hash,
 				mockBlock789629
 			);
@@ -326,15 +297,7 @@
 			// Reset LRU cache
 			cache.reset();
 
-<<<<<<< HEAD
-			const weightValue = await blocksService['getWeight'](
-				mockApi,
-				mockHistoricApi,
-				blockHash
-			);
-=======
-			const weightValue = blocksService['getWeight'](mockApi);
->>>>>>> 5861cb1f
+			const weightValue = blocksService['getWeight'](mockHistoricApi);
 
 			expect(
 				(weightValue as unknown as ExtBaseWeightValue).extrinsicBaseWeight
@@ -345,33 +308,11 @@
 			// Reset LRU cache
 			cache.reset();
 
-<<<<<<< HEAD
-			const changeMetadataToV29 = () =>
-				Promise.resolve().then(() => polkadotMetadataV29);
-			const revertedMetadata = () =>
-				Promise.resolve().then(() => polkadotMetadata);
-			// Set this historic At to the tests current runtime
-			const historicAt = () =>
-				Promise.resolve().then(() =>
-					createApiWithAugmentations(polkadotMetadataV29.toHex())
-				);
-			const historicV29Api = await historicAt();
-
-			(mockApi.registry as unknown) = polkadotRegistryV29;
-			(mockApi.rpc.state.getMetadata as unknown) = changeMetadataToV29;
-
-			const weightValue = await blocksService['getWeight'](
-				mockApi,
-				historicV29Api,
-				blockHash
-			);
-=======
 			const historicApi = createApiWithAugmentations(
 				polkadotMetadataV29.toHex()
 			) as ApiDecoration<'promise'>;
 
 			const weightValue = blocksService['getWeight'](historicApi);
->>>>>>> 5861cb1f
 
 			expect(
 				(weightValue as unknown as PerClassValue).perClass.normal.baseExtrinsic
@@ -384,12 +325,6 @@
 				(weightValue as unknown as PerClassValue).perClass.mandatory
 					.baseExtrinsic
 			).toBe(BigInt(512000000000001));
-<<<<<<< HEAD
-
-			(mockApi.registry as unknown) = polkadotRegistry;
-			(mockApi.rpc.state.getMetadata as unknown) = revertedMetadata;
-=======
->>>>>>> 5861cb1f
 		});
 	});
 
@@ -613,11 +548,7 @@
 
 			const block = await blocksService.fetchBlock(
 				blockHash789629,
-<<<<<<< HEAD
 				mockHistoricApi,
-=======
-				mockApi,
->>>>>>> 5861cb1f
 				options
 			);
 
@@ -638,11 +569,7 @@
 
 			const block = await blocksService.fetchBlock(
 				blockHash789629,
-<<<<<<< HEAD
 				mockHistoricApi,
-=======
-				mockApi,
->>>>>>> 5861cb1f
 				options
 			);
 
@@ -724,13 +651,8 @@
 			// Reset LRU cache
 			cache.reset();
 
-<<<<<<< HEAD
 			await blocksService.fetchBlock(blockHash789629, mockHistoricApi, options);
 			await blocksService.fetchBlock(blockHash20000, mockHistoricApi, options);
-=======
-			await blocksService.fetchBlock(blockHash789629, mockApi, options);
-			await blocksService.fetchBlock(blockHash20000, mockApi, options);
->>>>>>> 5861cb1f
 
 			expect(cache.length).toBe(2);
 		});
@@ -739,15 +661,9 @@
 			// Reset LRU cache
 			cache.reset();
 
-<<<<<<< HEAD
 			await blocksService.fetchBlock(blockHash789629, mockHistoricApi, options);
 			await blocksService.fetchBlock(blockHash20000, mockHistoricApi, options);
 			await blocksService.fetchBlock(blockHash100000, mockHistoricApi, options);
-=======
-			await blocksService.fetchBlock(blockHash789629, mockApi, options);
-			await blocksService.fetchBlock(blockHash20000, mockApi, options);
-			await blocksService.fetchBlock(blockHash100000, mockApi, options);
->>>>>>> 5861cb1f
 
 			expect(cache.get(blockHash789629.toString())).toBe(undefined);
 			expect(cache.length).toBe(2);
