/* eslint-disable @typescript-eslint/no-unsafe-call */
import { ApiPromise } from '@polkadot/api';
import { RpcPromiseResult } from '@polkadot/api/types/rpc';
import { GenericExtrinsic } from '@polkadot/types';
import { GenericCall } from '@polkadot/types/generic';
import { BlockHash, Hash, SignedBlock } from '@polkadot/types/interfaces';

import { sanitizeNumbers } from '../../sanitize/sanitizeNumbers';
import { createCall } from '../../test-helpers/createCall';
import {
	kusamaRegistry,
	polkadotRegistry,
} from '../../test-helpers/registries';
import {
	blockHash789629,
	getBlock,
	mockApi,
	mockBlock789629,
	mockForkedBlock789629,
} from '../test-helpers/mock';
import * as block789629 from '../test-helpers/mock/data/block789629.json';
import * as blocks789629Response from '../test-helpers/responses/blocks/blocks789629.json';
import { BlocksService } from './BlocksService';

/**
 * For type casting mock getBlock functions so tsc does not complain
 */
type GetBlock = RpcPromiseResult<
	(hash?: string | BlockHash | Uint8Array | undefined) => Promise<SignedBlock>
>;

/**
 * BlockService mock
 */
const blocksService = new BlocksService(mockApi);

describe('BlocksService', () => {
	describe('fetchBlock', () => {
		it('works when ApiPromise works (block 789629)', async () => {
			// fetchBlock options
			const options = {
				eventDocs: true,
				extrinsicDocs: true,
				checkFinalized: false,
				queryFinalizedHead: false,
			};

			expect(
				sanitizeNumbers(
					await blocksService.fetchBlock(blockHash789629, options)
				)
			).toMatchObject(blocks789629Response);
		});

		it('throws when an extrinsic is undefined', async () => {
			// Create a block with undefined as the first extrinisic and the last extrinsic removed
			const mockBlock789629BadExt = polkadotRegistry.createType(
				'Block',
				block789629
			);

			mockBlock789629BadExt.extrinsics.pop();

			mockBlock789629BadExt.extrinsics.unshift(
				(undefined as unknown) as GenericExtrinsic
			);

<<<<<<< HEAD
			// fetchBlock Options
			const options = {
				eventDocs: false,
				extrinsicDocs: false,
				checkFinalized: false,
				queryFinalizedHead: false,
			};

=======
>>>>>>> 43a8137b
			mockApi.rpc.chain.getBlock = (() =>
				Promise.resolve().then(() => {
					return {
						block: mockBlock789629BadExt,
					};
				}) as unknown) as GetBlock;

			await expect(
				blocksService.fetchBlock(blockHash789629, options)
			).rejects.toThrow(
				new Error(
					`Cannot destructure property 'method' of 'extrinsic' as it is undefined.`
				)
			);

			mockApi.rpc.chain.getBlock = (getBlock as unknown) as GetBlock;
		});
	});

	describe('createCalcFee & calc_fee', () => {
		it('calculates partialFee for proxy.proxy in polkadot block 789629', async () => {
			// tx hash: 0x6d6c0e955650e689b14fb472daf14d2bdced258c748ded1d6cb0da3bfcc5854f
			const { calcFee } = await blocksService['createCalcFee'](
				mockApi,
				('0xParentHash' as unknown) as Hash,
				mockBlock789629
			);

			expect(calcFee?.calc_fee(BigInt(399480000), 534)).toBe('544000000');
		});

		it('calculates partialFee for utility.batch in polkadot block 789629', async () => {
			// tx hash: 0xc96b4d442014fae60c932ea50cba30bf7dea3233f59d1fe98c6f6f85bfd51045
			const { calcFee } = await blocksService['createCalcFee'](
				mockApi,
				('0xParentHash' as unknown) as Hash,
				mockBlock789629
			);

			expect(calcFee?.calc_fee(BigInt(941325000000), 1247)).toBe(
				'1257000075'
			);
		});
	});

	describe('BlocksService.parseGenericCall', () => {
		const transfer = createCall('balances', 'transfer', {
			value: 12,
			dest: kusamaRegistry.createType(
				'AccountId',
				'14E5nqKAp3oAJcmzgZhUD2RcptBeUBScxKHgJKU4HPNcKVf3'
			), // Bob
		});

		const transferOutput = {
			method: {
				pallet: 'balances',
				method: 'transfer',
			},
			args: {
				dest: '5FHneW46xGXgs5mUiveU4sbTyGBzmstUspZC92UhjJM694ty',
				value: 12,
			},
		};

		it('does not handle an empty object', () =>
			expect(() =>
				blocksService['parseGenericCall'](
					({} as unknown) as GenericCall,
					mockBlock789629.registry
				)
			).toThrow());

		it('parses a simple balances.transfer', () => {
			expect(
				JSON.stringify(
					blocksService['parseGenericCall'](
						transfer,
						mockBlock789629.registry
					)
				)
			).toBe(JSON.stringify(transferOutput));
		});

		it('parses utility.batch nested 4 deep', () => {
			const batch1 = createCall('utility', 'batch', {
				calls: [transfer],
			});

			const batch2 = createCall('utility', 'batch', {
				calls: [batch1, transfer],
			});

			const batch3 = createCall('utility', 'batch', {
				calls: [batch2, transfer],
			});

			const batch4 = createCall('utility', 'batch', {
				calls: [batch3, transfer],
			});

			const baseBatch = {
				method: {
					pallet: 'utility',
					method: 'batch',
				},
				args: {
					calls: [],
				},
			};

			expect(
				JSON.stringify(
					blocksService['parseGenericCall'](
						batch4,
						mockBlock789629.registry
					)
				)
			).toBe(
				JSON.stringify({
					...baseBatch,
					args: {
						calls: [
							{
								...baseBatch,
								args: {
									calls: [
										{
											...baseBatch,
											args: {
												calls: [
													{
														...baseBatch,
														args: {
															calls: [
																transferOutput,
															],
														},
													},
													transferOutput,
												],
											},
										},
										transferOutput,
									],
								},
							},
							transferOutput,
						],
					},
				})
			);
		});

		it('handles a batch sudo proxy transfer', () => {
			const proxy = createCall('proxy', 'proxy', {
				forceProxyType: 'Any',
				call: transfer,
			});

			const sudo = createCall('sudo', 'sudo', {
				call: proxy,
			});

			const batch = createCall('utility', 'batch', {
				calls: [sudo, sudo, sudo],
			});

			const sudoOutput = {
				method: {
					pallet: 'sudo',
					method: 'sudo',
				},
				args: {
					call: {
						method: {
							pallet: 'proxy',
							method: 'proxy',
						},
						args: {
							real:
								'5C4hrfjw9DjXZTzV3MwzrrAr9P1MJhSrvWGWqi1eSuyUpnhM',
							force_proxy_type: 'Any',
							call: transferOutput,
						},
					},
				},
			};

			expect(
				JSON.stringify(
					blocksService['parseGenericCall'](
						batch,
						mockBlock789629.registry
					)
				)
			).toEqual(
				JSON.stringify({
					method: {
						pallet: 'utility',
						method: 'batch',
					},
					args: {
						calls: [sudoOutput, sudoOutput, sudoOutput],
					},
				})
			);
		});
	});

	describe('BlockService.isFinalizedBlock', () => {
		it('Returns false when queried blockId is not canonical', async () => {
			const getHeader = (_hash: Hash) =>
				Promise.resolve().then(() => mockForkedBlock789629.header);

			const getBlockHash = (_zero: number) =>
				Promise.resolve().then(() =>
					polkadotRegistry.createType(
						'BlockHash',
						'0x91b171bb158e2d3848fa23a9f1c25182fb8e20313b2c1eb49219da7a70ce90c3'
					)
				);

			const forkMockApi = {
				rpc: {
					chain: {
						getHeader,
						getBlockHash,
					},
				},
			} as ApiPromise;

			const queriedHash = polkadotRegistry.createType(
				'BlockHash',
				'0x7b713de604a99857f6c25eacc115a4f28d2611a23d9ddff99ab0e4f1c17a8578'
			);

			const blockNumber = polkadotRegistry.createType(
				'Compact<BlockNumber>',
				789629
			);

			const finalizedHead = polkadotRegistry.createType(
				'BlockHash',
				'0x91b171bb158e2d3848fa23a9f1c25182fb8e20313b2c1eb49219da7a70ce90c3'
			);

			expect(
				await blocksService['isFinalizedBlock'](
					forkMockApi,
					blockNumber,
					queriedHash,
					finalizedHead,
					true
				)
			).toEqual(false);
		});

		it('Returns true when queried blockId is canonical', async () => {
			const queriedHash = polkadotRegistry.createType(
				'BlockHash',
				'0x91b171bb158e2d3848fa23a9f1c25182fb8e20313b2c1eb49219da7a70ce90c3'
			);

			const blockNumber = polkadotRegistry.createType(
				'Compact<BlockNumber>',
				789629
			);

			const finalizedHead = polkadotRegistry.createType(
				'BlockHash',
				'0x91b171bb158e2d3848fa23a9f1c25182fb8e20313b2c1eb49219da7a70ce90c3'
			);

			expect(
				await blocksService['isFinalizedBlock'](
					mockApi,
					blockNumber,
					queriedHash,
					finalizedHead,
					true
				)
			).toEqual(true);
		});
	});
});<|MERGE_RESOLUTION|>--- conflicted
+++ resolved
@@ -65,7 +65,6 @@
 				(undefined as unknown) as GenericExtrinsic
 			);
 
-<<<<<<< HEAD
 			// fetchBlock Options
 			const options = {
 				eventDocs: false,
@@ -74,8 +73,6 @@
 				queryFinalizedHead: false,
 			};
 
-=======
->>>>>>> 43a8137b
 			mockApi.rpc.chain.getBlock = (() =>
 				Promise.resolve().then(() => {
 					return {
