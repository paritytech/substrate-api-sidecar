--- conflicted
+++ resolved
@@ -19,16 +19,7 @@
 import { PromiseRpcResult } from '@polkadot/api-base/types/rpc';
 import { GenericExtrinsic } from '@polkadot/types';
 import { GenericCall } from '@polkadot/types/generic';
-<<<<<<< HEAD
-import {
-	BlockHash,
-	Hash,
-	SignedBlock,
-	WeightToFeeCoefficient,
-} from '@polkadot/types/interfaces';
-=======
 import { BlockHash, Hash, SignedBlock } from '@polkadot/types/interfaces';
->>>>>>> 96334802
 import { BadRequest } from 'http-errors';
 import LRU from 'lru-cache';
 
@@ -208,184 +199,6 @@
 
 			expect(block.finalized).toEqual(undefined);
 		});
-<<<<<<< HEAD
-
-		it('Return an error with a null calcFee when perByte is undefined', async () => {
-			mockHistoricApi.consts.transactionPayment.transactionByteFee =
-				undefined as unknown as u128 & AugmentedConst<'promise'>;
-
-			const configuredBlocksService = new BlocksService(mockApi, 0, new LRU());
-
-			// fetchBlock options
-			const options = {
-				eventDocs: true,
-				extrinsicDocs: true,
-				checkFinalized: false,
-				queryFinalizedHead: false,
-				omitFinalizedTag: false,
-			};
-
-			const response = sanitizeNumbers(
-				await configuredBlocksService.fetchBlock(
-					blockHash789629,
-					mockHistoricApi,
-					options
-				)
-			);
-
-			// eslint-disable-next-line @typescript-eslint/no-unsafe-assignment
-			const responseObj: ResponseObj = JSON.parse(JSON.stringify(response));
-
-			// Revert mockApi back to its original setting that was changed above.
-			mockHistoricApi.consts.transactionPayment.transactionByteFee =
-				polkadotRegistry.createType('Balance', 1000000) as u128 &
-					AugmentedConst<'promise'>;
-
-			expect(responseObj.extrinsics[3].info).toEqual({
-				error: 'Fee calculation not supported for 16#polkadot',
-			});
-		});
-	});
-
-	describe('createCalcFee & calc_fee', () => {
-		it('calculates partialFee for proxy.proxy in polkadot block 789629', async () => {
-			// Reset LRU cache
-			cache.reset();
-			// tx hash: 0x6d6c0e955650e689b14fb472daf14d2bdced258c748ded1d6cb0da3bfcc5854f
-			const { calcFee } = await blocksService['createCalcFee'](
-				mockApi,
-				mockHistoricApi,
-				'0xParentHash' as unknown as Hash,
-				mockBlock789629
-			);
-
-			expect(calcFee?.calc_fee(BigInt(399480000), 534, BigInt(125000000))).toBe(
-				'544000000'
-			);
-		});
-
-		it('calculates partialFee for utility.batch in polkadot block 789629', async () => {
-			// Reset LRU cache
-			cache.reset();
-			// tx hash: 0xc96b4d442014fae60c932ea50cba30bf7dea3233f59d1fe98c6f6f85bfd51045
-			const { calcFee } = await blocksService['createCalcFee'](
-				mockApi,
-				mockHistoricApi,
-				'0xParentHash' as unknown as Hash,
-				mockBlock789629
-			);
-
-			expect(
-				calcFee?.calc_fee(BigInt(941325000000), 1247, BigInt(125000000))
-			).toBe('1257000075');
-		});
-	});
-
-	describe('getPerByte', () => {
-		it('Correctly handles LengthToFee', () => {
-			// Reset LRU cache
-			cache.reset();
-
-			/**
-			 * Setup a mockApiClone specific to v9190
-			 */
-			const mockHistoricApiClone = {
-				...mockHistoricApi,
-				registry: polkadotRegistryV9190,
-			} as unknown as ApiDecoration<'promise'>;
-
-			/**
-			 * Typecast here because the typefactory just needs the registry so this is safe.
-			 * It's a shortcut so that constructing a augmented api is not necessary.
-			 */
-			const polkadotV9190TypeFactory = new TypeFactory(
-				mockHistoricApiClone as ApiPromise
-			);
-
-			/**
-			 * Create a Vec<FrameSupportWeightsWeightToFeeCoefficient> type
-			 * The `coeffInteger` value here should be different from
-			 * `transactionByteFee` set in mockHistoricApi in order to properly
-			 * distinquish values.
-			 */
-			const lengthToFeeStruct = polkadotRegistryV9190.createType(
-				'FrameSupportWeightsWeightToFeeCoefficient',
-				{ coeffInteger: 12345678 }
-			);
-			const lengthToFee = polkadotV9190TypeFactory.vecOf([lengthToFeeStruct]);
-
-			/**
-			 * Remove TransactionByteFee from our clone and replace it with LengthToFee
-			 */
-			(mockHistoricApiClone.consts.transactionPayment[
-				'transactionByteFee'
-			] as unknown) = undefined;
-			mockHistoricApiClone.consts.transactionPayment['lengthToFee'] =
-				lengthToFee as unknown as Vec<WeightToFeeCoefficient> &
-					AugmentedConst<'promise'>;
-
-			const result = blocksService['getPerByte'](mockHistoricApiClone);
-
-			expect(sanitizeNumbers(result)).toEqual('12345678');
-		});
-	});
-
-	describe('BlocksService.getWeight', () => {
-		it('Should return correct `extrinsicBaseWeight`', () => {
-			// Reset LRU cache
-			cache.reset();
-
-			const weightValue = blocksService['getWeight'](mockHistoricApi);
-
-			expect(
-				(weightValue as unknown as ExtBaseWeightValue).extrinsicBaseWeight
-			).toBe(BigInt(125000000));
-		});
-
-		it('Should return correct `blockWeights`', () => {
-			// Reset LRU cache
-			cache.reset();
-
-			/**
-			 * This is the mockApi adjusted to mock a runtime that uses
-			 * consts.system.blockWeights for its weight nomination.
-			 */
-			const mockHistoricApiAdjusted = {
-				consts: {
-					system: {
-						blockWeights: {
-							perClass: {
-								normal: {
-									baseExtrinsic: polkadotRegistry.createType('u64', 125000000),
-								},
-								operational: {
-									baseExtrinsic: polkadotRegistry.createType('u64', 125000000),
-								},
-								mandatory: {
-									baseExtrinsic: polkadotRegistry.createType('u64', 125000000),
-								},
-							},
-						},
-					},
-				},
-			} as unknown as ApiDecoration<'promise'>;
-
-			const weightValue = blocksService['getWeight'](mockHistoricApiAdjusted);
-
-			expect(
-				(weightValue as unknown as PerClassValue).perClass.normal.baseExtrinsic
-			).toBe(BigInt(125000000));
-			expect(
-				(weightValue as unknown as PerClassValue).perClass.operational
-					.baseExtrinsic
-			).toBe(BigInt(125000000));
-			expect(
-				(weightValue as unknown as PerClassValue).perClass.mandatory
-					.baseExtrinsic
-			).toBe(BigInt(125000000));
-		});
-=======
->>>>>>> 96334802
 	});
 
 	describe('BlocksService.parseGenericCall', () => {
