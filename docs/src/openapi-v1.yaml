--- conflicted
+++ resolved
@@ -935,6 +935,113 @@
             application/json:
               schema:
                 $ref: '#/components/schemas/PalletsAssetsInfo'
+    /pallets/{palletId}/consts:
+      get:
+        tags:
+        - pallets
+        summary: Get a list of constants for a pallet.
+        description: Returns a list of const item metadata for constant items of the
+          specified palletId.
+        parameters:
+        - name: palletId
+          in: path
+          description: 'Name or index of the pallet to read constant metadata for. Note: the pallet name must match what is
+            specified in the runtime metadata.'
+          required: true
+          schema:
+            type: string
+        - name: onlyIds
+          in: query
+          description: Only return the names (IDs) of the const items instead of every constant's metadata.
+          required: false
+          schema:
+            type: boolean
+        - name: at
+          in: query
+          description: Block at which to retrieve a list of
+            the pallet's constant items.
+          required: false
+          schema:
+            type: string
+            description: Block identifier, as the block height or block hash.
+            format: unsignedInteger or $hex
+        responses:
+          "200":
+            description: successful operation
+            content:
+              application/json:
+                schema:
+                  type: array
+                  description: Pallet info and Array of constantItemIds.
+                  items:
+                    $ref: '#/components/schemas/PalletConstants'
+          "400":
+            description: invalid blockId supplied for at query param
+            content:
+              application/json:
+                schema:
+                  $ref: '#/components/schemas/Error'
+          "404":
+            description: could not find pallet with palletId
+            content:
+              application/json:
+                schema:
+                  $ref: '#/components/schemas/Error'
+  /pallets/{palletId}/consts/{constantItemId}:
+    get:
+      tags:
+      - pallets
+      summary: Get the value of a constant item.
+      description: Returns the value stored under the constantItemId.
+      parameters:
+      - name: palletId
+        in: path
+        description: 'Name or index of the pallet to read constant metadata for. Note: the pallet name must match what is
+          specified in the runtime metadata.'
+        required: true
+        schema:
+          type: string
+      - name: constantItemId
+        in: path
+        description: Id of the const item to query for.
+        required: true
+        schema:
+          type: string
+      - name: at
+        in: query
+        description: Block at which to query the const item at.
+        required: false
+        schema:
+          type: string
+          description: Block identifier, as the block height or block hash.
+          format: unsignedInteger or $hex
+      - name: metadata
+        in: query
+        description: Include the const items metadata (including documentation)
+          if set to true.
+        required: false
+        schema:
+          default: false
+          type: boolean
+      responses:
+        "200":
+          description: successful operation
+          content:
+            application/json:
+              schema:
+                $ref: '#/components/schemas/PalletConstantsItem'
+        "400":
+          description: invalid blockId supplied for at query param
+          content:
+            application/json:
+              schema:
+                $ref: '#/components/schemas/Error'
+        "404":
+          description: could not find resource with with id
+          content:
+            application/json:
+              schema:
+                $ref: '#/components/schemas/Error'
   /pallets/nomination-pools/{poolId}:
     get:
       tags:
@@ -1052,56 +1159,27 @@
             application/json:
               schema:
                 $ref: '#/components/schemas/Error'
-<<<<<<< HEAD
   /pallets/{palletId}/dispatchables:
     get:
       tags:
       - pallets
       summary: Get a list of dispatchables for a pallet.
       description: Returns a list of dispatchable item metadata for distpachable items of the
-=======
-  /pallets/{palletId}/consts:
-    get:
-      tags:
-      - pallets
-      summary: Get a list of constants for a pallet.
-      description: Returns a list of const item metadata for constant items of the
->>>>>>> e4e4cacf
         specified palletId.
       parameters:
       - name: palletId
         in: path
-<<<<<<< HEAD
         description: 'Name or index of the pallet to read dispatchable metadata for. Note: the pallet name must match what is
-=======
-        description: 'Name or index of the pallet to read constant metadata for. Note: the pallet name must match what is
->>>>>>> e4e4cacf
           specified in the runtime metadata.'
         required: true
         schema:
           type: string
       - name: onlyIds
         in: query
-<<<<<<< HEAD
         description: Only return the names (IDs) of the dispatchable items instead of every dispatchable's metadata.
         required: false
         schema:
           type: boolean
-=======
-        description: Only return the names (IDs) of the const items instead of every constant's metadata.
-        required: false
-        schema:
-          type: boolean
-      - name: at
-        in: query
-        description: Block at which to retrieve a list of
-          the pallet's constant items.
-        required: false
-        schema:
-          type: string
-          description: Block identifier, as the block height or block hash.
-          format: unsignedInteger or $hex
->>>>>>> e4e4cacf
       responses:
         "200":
           description: successful operation
@@ -1109,15 +1187,9 @@
             application/json:
               schema:
                 type: array
-<<<<<<< HEAD
                 description: Pallet info and Array of dispatchableItemIds.
                 items:
                   $ref: '#/components/schemas/PalletDispatchables'
-=======
-                description: Pallet info and Array of constantItemIds.
-                items:
-                  $ref: '#/components/schemas/PalletConstants'
->>>>>>> e4e4cacf
         "400":
           description: invalid blockId supplied for at query param
           content:
@@ -1130,7 +1202,6 @@
             application/json:
               schema:
                 $ref: '#/components/schemas/Error'
-<<<<<<< HEAD
   /pallets/{palletId}/dispatchables/{dispatchableItemId}:
     get:
       tags:
@@ -1141,23 +1212,10 @@
       - name: palletId
         in: path
         description: 'Name or index of the pallet to read dispatchable metadata for. Note: the pallet name must match what is
-=======
-  /pallets/{palletId}/consts/{constantItemId}:
-    get:
-      tags:
-      - pallets
-      summary: Get the value of a constant item.
-      description: Returns the value stored under the constantItemId.
-      parameters:
-      - name: palletId
-        in: path
-        description: 'Name or index of the pallet to read constant metadata for. Note: the pallet name must match what is
->>>>>>> e4e4cacf
           specified in the runtime metadata.'
         required: true
         schema:
           type: string
-<<<<<<< HEAD
       - name: dispatchableItemId
         in: path
         description: Id of the dispatchable item to query for.
@@ -1167,25 +1225,6 @@
       - name: metadata
         in: query
         description: Include the dispatchable items metadata (including documentation)
-=======
-      - name: constantItemId
-        in: path
-        description: Id of the const item to query for.
-        required: true
-        schema:
-          type: string
-      - name: at
-        in: query
-        description: Block at which to query the const item at.
-        required: false
-        schema:
-          type: string
-          description: Block identifier, as the block height or block hash.
-          format: unsignedInteger or $hex
-      - name: metadata
-        in: query
-        description: Include the const items metadata (including documentation)
->>>>>>> e4e4cacf
           if set to true.
         required: false
         schema:
@@ -1197,11 +1236,7 @@
           content:
             application/json:
               schema:
-<<<<<<< HEAD
-                $ref: '#/components/schemas/PalletDispatchableItem'
-=======
-                $ref: '#/components/schemas/PalletConstantsItem'
->>>>>>> e4e4cacf
+                $ref: '#/components/schemas/PalletDispatchablesItem'
         "400":
           description: invalid blockId supplied for at query param
           content:
@@ -2812,11 +2847,7 @@
           $ref: '#/components/schemas/AssetInfo'
         assetMetadata:
           $ref: '#/components/schemas/AssetMetadata'
-<<<<<<< HEAD
-    PalletDispatchables:
-=======
     PalletConstants:
->>>>>>> e4e4cacf
       type: object
       properties:
         at:
@@ -2827,24 +2858,67 @@
           example: "democracy"
         palletIndex:
           type: string
-<<<<<<< HEAD
-          description: Index of the pallet for looking up dispatchables.
-=======
           description: Index of the pallet for looking up constants.
->>>>>>> e4e4cacf
           example: "14"
         items:
           type: array
           items:
-<<<<<<< HEAD
+            $ref: '#/components/schemas/PalletConstantsItemMetadata'
+          description: Array containing metadata for each constant entry of the pallet.
+    PalletConstantsItem:
+      type: object
+      properties:
+        pallet:
+          type: string
+          description: Name of the pallet.
+          example: "democracy"
+        palletIndex:
+          type: string
+          description: Index of the pallet for looking up constants.
+          example: "14"
+        errorItem:
+          type: string
+          description: Name of the constant item.
+          example: "EnactmentPeriod"
+        metadata:
+          $ref: '#/components/schemas/PalletConstantsItemMetadata'
+    PalletConstantsItemMetadata:
+      type: object
+      properties:
+        name:
+          type: string
+          example: "VotingPeriod"
+          description: The constant item's name (which is the same as the constant item's ID).
+        type:
+          type: string
+          example: "4"
+        value:
+         type: string
+         example: "0x00270600"
+         description: The hex value of the constant
+        docs:
+          type: string
+          example: "Information concerning any given constant.\n\n TWOX-NOTE: SAFE as indexes are not under an attacker’s control."
+      description: Metadata of an constant item from a FRAME pallet.
+    PalletDispatchables:
+      type: object
+      properties:
+        at:
+          $ref: '#/components/schemas/BlockIdentifiers'
+        pallet:
+          type: string
+          description: Name of the pallet.
+          example: "democracy"
+        palletIndex:
+          type: string
+          description: Index of the pallet for looking up dispatchables.
+          example: "14"
+        items:
+          type: array
+          items:
             $ref: '#/components/schemas/PalletDispatchablesItemMetadata'
           description: Array containing metadata for each dispatchable entry of the pallet.
     PalletDispatchablesItem:
-=======
-            $ref: '#/components/schemas/PalletConstantsItemMetadata'
-          description: Array containing metadata for each constant entry of the pallet.
-    PalletConstantsItem:
->>>>>>> e4e4cacf
       type: object
       properties:
         pallet:
@@ -2853,7 +2927,6 @@
           example: "democracy"
         palletIndex:
           type: string
-<<<<<<< HEAD
           description: Index of the pallet for looking up dispatchables.
           example: "14"
         dispatchableItem:
@@ -2863,22 +2936,10 @@
         metadata:
           $ref: '#/components/schemas/PalletDispatchablesItemMetadata'
     PalletDispatchablesItemMetadata:
-=======
-          description: Index of the pallet for looking up constants.
-          example: "14"
-        errorItem:
-          type: string
-          description: Name of the constant item.
-          example: "EnactmentPeriod"
-        metadata:
-          $ref: '#/components/schemas/PalletConstantsItemMetadata'
-    PalletConstantsItemMetadata:
->>>>>>> e4e4cacf
       type: object
       properties:
         name:
           type: string
-<<<<<<< HEAD
           example: "propose"
           description: The dispatchable item's name (which is the same as the dispatchable item's ID).
         fields:
@@ -2897,21 +2958,6 @@
           items:
             type: string
       description: Metadata of a dispatchable item from a FRAME pallet.
-=======
-          example: "VotingPeriod"
-          description: The constant item's name (which is the same as the constant item's ID).
-        type:
-          type: string
-          example: "4"
-        value:
-         type: string
-         example: "0x00270600"
-         description: The hex value of the constant
-        docs:
-          type: string
-          example: "Information concerning any given constant.\n\n TWOX-NOTE: SAFE as indexes are not under an attacker’s control."
-      description: Metadata of an constant item from a FRAME pallet.
->>>>>>> e4e4cacf
     PalletErrors:
       type: object
       properties:
