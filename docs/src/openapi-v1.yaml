--- conflicted
+++ resolved
@@ -980,21 +980,6 @@
             description: Block identifier, as the block height or block hash.
             format: unsignedInteger or $hex
       responses:
-<<<<<<< HEAD
-      "200":
-        description: successful operation
-        content:
-          application/json:
-            schema:
-              $ref: '#/components/schemas/NextAvailableId'
-      "400":
-        description: invalid blockId supplied for at query param
-        content:
-          application/json:
-            schema:
-              $ref: '#/components/schemas/Error'
-  /pallets/foreign-assets:
-=======
         "200":
           description: successful operation
           content:
@@ -1007,8 +992,7 @@
             application/json:
               schema:
                 $ref: '#/components/schemas/Error'
-  /pallets/{palletId}/consts:
->>>>>>> 899b26fb
+  /pallets/foreign-assets:
     get:
       tags:
         - pallets
