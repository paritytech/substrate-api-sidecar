# Substrate API Sidecar

REST API service intended to run next to Substrate, exposing a limited set of endpoints over HTTP
with meaningful responses.

## Installation

Make sure your machine has an
[up-to-date version of `rustup`](https://www.rust-lang.org/tools/install) installed to manage Rust
dependencies.

Install `wasm-pack` if your machine does not already have it:

```bash
cargo install wasm-pack
```

Use yarn to do the remaining setup:

```bash
yarn
```

## Running

```bash
# For live reload in development
yarn dev

# To build and run
yarn start
```

[Jump to the configuration section](#configuration) for more details on connecting to a node.

## Configuration

To use a specific env profile (here for instance a profile called 'env.sample'):

```bash
NODE_ENV=sample yarn start
```

For more information on our configuration manager visit its readme [here](https://gitlab.com/chevdor/confmgr/-/raw/master/README.adoc). See `specs.yaml` to view the env configuration spec.

Following ENV variables can be set:

-   `SAS_EXPRESS_BIND_HOST`: address on which the server will be listening, defaults to `127.0.0.1`.
-   `SAS_EXPRESS_PORT`: port on which the server will be listening, defaults to `8080`.
-   `SAS_EXPRESS_LOG_MODE`: enable console logging of "all" HTTP requests, only "errors", or nothing by
    setting it to anything else. LOG_MODE defaults to only "errors".
-   `SAS_SUBSTRATE_WS_URL`: WebSocket URL to which the RPC proxy will attempt to connect to, defaults to
    `ws://127.0.0.1:9944`.

If you are connecting to [Substrate Node Template](https://github.com/substrate-developer-hub/substrate-node-template), please add the following custom types in `config/types.json`.

```json
{
	"CUSTOM_TYPES": {
		"Address": "AccountId",
		"LookupSource": "AccountId"
	}
}
```

## Fee Calculation Debugging

It is possible to get more information about the fee calculation process logged to
the console. Because this fee calculation happens in the statically compiled web assembly part
a re-compile with the proper environment variable set is necessary:

```bash
FEE_DEBUG=1 yarn
```

## Available paths

<<<<<<< HEAD
See docs in controllers for more detailed usage info.
=======
Path descriptions link to controllers for detailed docs with usage information.
>>>>>>> c354be38

Block IDs may take two forms: a non-negative decimal integer that denotes the block _height_ **or**
a 32-byte hex string (`0x` followed by 64 hexadecimal digits) that denotes the block _hash_.

-   [`/block` fetch latest finalized block details.](/src/controllers/blocks/BlocksController.ts)

-   [`/block/NUMBER` fetch block details at the block identified by 'NUMBER`.](/src/controllers/blocks/BlocksController.ts)

-   [`/balance/ADDRESS` fetch balances for `ADDRESS` at latest finalized block.](src/controllers/accounts/AccountsBalanceInfoController.ts)

-   [`/balance/ADDRESS/NUMBER` fetch balances for `ADDRESS` at the block identified by 'NUMBER`.](src/controllers/accounts/AccountsBalanceInfoController.ts)

-   [`/staking/ADDRESS` fetch the staking info for `ADDRESS` at latest finalized block.](src/controllers/accounts/AccountsStakingInfoController.ts)

-   [`/staking/ADDRESS/NUMBER` fetch the staking info for `ADDRESS` at the block identified by 'NUMBER`.](src/controllers/accounts/AccountsStakingInfoController.ts)

-  [`/staking-info` fetch information on general staking progress at the latest finalized block.](src/controllers/pallets/PalletsStakingProgressController.ts)

-  [`/staking-info/NUMBER` fetch information on general staking progress at the block identified by 'NUMBER`.](src/controllers/pallets/PalletsStakingProgressController.ts)

-   [`/vesting/ADDRESS` fetch the vesting info for `ADDRESS` at latest finalized block.](src/controllers/accounts/AccountsVestingInfoController.ts)

-   [`/vesting/ADDRESS/NUMBER` fetch the vesting info for `ADDRESS` at the block identified by 'NUMBER`.](src/controllers/accounts/AccountsVestingInfoController.ts)

-   [`/metadata` fetch chain metadata at latest finalized block.](src/controllers/runtime/RuntimeMetadataController.ts)

-   [`/metadata/NUMBER` fetch chain metadata at the block identified by 'NUMBER`.](src/controllers/runtime/RuntimeMetadataController.ts)

<<<<<<< HEAD
-   `node/network` fetch information about the Substrate node's activity in the peer-to-peer network.

-   `node/transaction-pool` fetch pending extrinsics from the Substrate node.

-   `/node/version` fetch information about the Substrates node's implementation and versioning.

-   `/claims/ADDRESS` fetch claims data for an Ethereum `ADDRESS`.
=======
-   [`/claims/ADDRESS` fetch claims data for an Ethereum `ADDRESS`.](src/controllers/claims/ClaimsController.ts)
>>>>>>> c354be38

-   [`/claims/ADDRESS/NUMBER` fetch claims data for an Ethereum `ADDRESS` at the block identified by 'NUMBER`.](src/controllers/claims/ClaimsController.ts)

-   [`/tx/artifacts/` fetch artifacts used for creating transactions at latest finalized block.](src/controllers/transaction/TransactionMaterialController.ts)

-   [`/tx/artifacts/NUMBER` fetch artifacts used for creating transactions at the block identified by 'NUMBER`.](src/controllers/transaction/TransactionMaterialController.ts)

-   [`/tx/fee-estimate` submit a transaction in order to get back a fee estimation.](src/controllers/transaction/TransactionFeeEstimateController.ts) Expects a string
    with a hex-encoded transaction in a JSON POST body:

    ```
    curl localhost:8080/tx/fee-estimate -X POST --data '{"tx": "0x..."}' -H 'Content-Type: application/json'
    ```

    Expected result is a JSON with fee information:

    ```
    {
      "weight": "195000000",
      "class": "Normal",
      "partialFee": "165600000"
    }
    ```

-   [`/tx/` submit a signed transaction.](src/controllers/transaction/TransactionSubmitController.ts) Expects a string with hex-encoded transaction in a JSON POST
    body:
    ```
    curl localhost:8080/tx/ -X POST --data '{"tx": "0x..."}' -H 'Content-Type: application/json'
    ```
    Expected result is a JSON with transaction hash:
    ```
    {
        "hash": "..."
    }
    ```

## Chain compatibility

Sidecar should be compatible with any [Substrate](https://substrate.dev/) based chain, given
constraints:

-   The chain ought to use FRAME and the `balances` pallet.
-   The chain is being finalized (by running `grandpa`).
-   If the chain is running on custom Node binaries, the JSON-RPC API should be backwards compatible
    with the default Substrate Node.

## Docker

### Build

```bash
yarn build:docker
```

### Run

```bash
# For default use run:
docker run --rm -it -p 8080:8080 substrate-api-sidecar

# Or if you want to use environment variables set in `.env.docker`, run:
docker run --rm -it --env-file .env.docker -p 8080:8080 substrate-api-sidecar
```

then you can test with:

```bash
curl -s http://0.0.0.0:8080/block | jq
```

**N.B.** The docker flow presented here is just a sample to help get started. Modifications may be necessary for secure usage.

## Contribute

We welcome contributions. Before submitting your PR, make sure to run the following commands:

-   `yarn lint`: Make sure your code follows our linting rules. You can also run `yarn lint --fix` to
    automatically fix some of those errors.
-   `yarn test`: Make sure all tests pass.<|MERGE_RESOLUTION|>--- conflicted
+++ resolved
@@ -75,11 +75,7 @@
 
 ## Available paths
 
-<<<<<<< HEAD
-See docs in controllers for more detailed usage info.
-=======
 Path descriptions link to controllers for detailed docs with usage information.
->>>>>>> c354be38
 
 Block IDs may take two forms: a non-negative decimal integer that denotes the block _height_ **or**
 a 32-byte hex string (`0x` followed by 64 hexadecimal digits) that denotes the block _hash_.
@@ -108,17 +104,13 @@
 
 -   [`/metadata/NUMBER` fetch chain metadata at the block identified by 'NUMBER`.](src/controllers/runtime/RuntimeMetadataController.ts)
 
-<<<<<<< HEAD
 -   `node/network` fetch information about the Substrate node's activity in the peer-to-peer network.
 
 -   `node/transaction-pool` fetch pending extrinsics from the Substrate node.
 
 -   `/node/version` fetch information about the Substrates node's implementation and versioning.
 
--   `/claims/ADDRESS` fetch claims data for an Ethereum `ADDRESS`.
-=======
 -   [`/claims/ADDRESS` fetch claims data for an Ethereum `ADDRESS`.](src/controllers/claims/ClaimsController.ts)
->>>>>>> c354be38
 
 -   [`/claims/ADDRESS/NUMBER` fetch claims data for an Ethereum `ADDRESS` at the block identified by 'NUMBER`.](src/controllers/claims/ClaimsController.ts)
 
